/* Copyright 2022 the SumatraPDF project authors (see AUTHORS file).
   License: Simplified BSD (see COPYING.BSD) */

extern "C" {
#include <mupdf/fitz.h>
#include <mupdf/pdf.h>
}

#include "utils/BaseUtil.h"
#include "utils/BitManip.h"
#include "utils/FileUtil.h"
#include "utils/ScopedWin.h"
#include "utils/WinUtil.h"
#include "utils/Dpi.h"

#include "wingui/UIModels.h"
#include "wingui/Layout.h"
#include "wingui/WinGui.h"

#include "Settings.h"
#include "DocController.h"
#include "Annotation.h"
#include "EngineBase.h"
#include "EngineAll.h"
#include "EngineMupdfImpl.h"
#include "Translations.h"
#include "SumatraConfig.h"
#include "GlobalPrefs.h"
#include "DisplayModel.h"
#include "ProgressUpdateUI.h"
#include "Notifications.h"
#include "MainWindow.h"
#include "Toolbar.h"
#include "TabInfo.h"
#include "EditAnnotations.h"
#include "SumatraPDF.h"

#include "utils/Log.h"

using std::placeholders::_1;

constexpr int borderWidthMin = 0;
constexpr int borderWidthMax = 12;

// clang-format off
static const char *gFileAttachmentUcons = "Graph\0Paperclip\0PushPin\0Tag\0";
static const char *gSoundIcons = "Speaker\0Mic\0";
static const char *gStampIcons = "Approved\0AsIs\0Confidential\0Departmental\0Draft\0Experimental\0Expired\0Final\0ForComment\0ForPublicRelease\0NotApproved\0NotForPublicRelease\0Sold\0TopSecret\0";
static const char *gLineEndingStyles = "None\0Square\0Circle\0Diamond\0OpenArrow\0ClosedArrow\0Butt\0ROpenArrow\0RClosedArrow\0Slash\0";
static const char* gColors = "Transparent\0Aqua\0Black\0Blue\0Fuchsia\0Gray\0Green\0Lime\0Maroon\0Navy\0Olive\0Orange\0Purple\0Red\0Silver\0Teal\0White\0Yellow\0";
static const char *gFontNames = "Cour\0Helv\0TiRo\0";
static const char *gFontReadableNames = "Courier\0Helvetica\0TimesRoman\0";
static const char* gQuaddingNames = "Left\0Center\0Right\0";

static PdfColor gColorsValues[] = {
	0x00000000, /* transparent */
	0xff00ffff, /* aqua */
	0xff000000, /* black */
	0xff0000ff, /* blue */
	0xffff00ff, /* fuchsia */
	0xff808080, /* gray */
	0xff008000, /* green */
	0xff00ff00, /* lime */
	0xff800000, /* maroon */
	0xff000080, /* navy */
	0xff808000, /* olive */
	0xffffa500, /* orange */
	0xff800080, /* purple */
	0xffff0000, /* red */
	0xffc0c0c0, /* silver */
	0xff008080, /* teal */
	0xffffffff, /* white */
	0xffffff00, /* yellow */
};

static AnnotationType gAnnotsWithBorder[] = {
    AnnotationType::FreeText,  AnnotationType::Ink,    AnnotationType::Line,
    AnnotationType::Square,    AnnotationType::Circle, AnnotationType::Polygon,
    AnnotationType::PolyLine,
};

static AnnotationType gAnnotsWithInteriorColor[] = {
    AnnotationType::Line, AnnotationType::Square, AnnotationType::Circle,
};

static AnnotationType gAnnotsWithColor[] = {
    AnnotationType::Stamp,     AnnotationType::Text,   AnnotationType::FileAttachment,
    AnnotationType::Sound,     AnnotationType::Caret,     AnnotationType::FreeText,
    AnnotationType::Ink,       AnnotationType::Line,      AnnotationType::Square,
    AnnotationType::Circle,    AnnotationType::Polygon,   AnnotationType::PolyLine,
    AnnotationType::Highlight, AnnotationType::Underline, AnnotationType::StrikeOut,
    AnnotationType::Squiggly,
};

// list of annotaions where GetColor() returns background color
// TODO: probably incomplete;
static AnnotationType gAnnotsIsColorBackground[] = {
    AnnotationType::FreeText,
};
// clang-format on

const char* GetKnownColorName(PdfColor c) {
    int n = (int)dimof(gColorsValues);
    for (int i = 0; i < n; i++) {
        if (c == gColorsValues[i]) {
            const char* s = seqstrings::IdxToStr(gColors, i);
            return s;
        }
    }
    return nullptr;
}

struct EditAnnotationsWindow : Wnd {
    void OnSize(UINT msg, UINT type, SIZE size) override;
    void OnClose() override;

    TabInfo* tab = nullptr;
    LayoutBase* mainLayout = nullptr;

    ListBox* listBox = nullptr;
    Static* staticRect = nullptr;
    Static* staticAuthor = nullptr;
    Static* staticModificationDate = nullptr;
    Static* staticPopup = nullptr;
    Static* staticContents = nullptr;
    Edit* editContents = nullptr;
    Static* staticTextAlignment = nullptr;
    DropDown* dropDownTextAlignment = nullptr;
    Static* staticTextFont = nullptr;
    DropDown* dropDownTextFont = nullptr;
    Static* staticTextSize = nullptr;
    Trackbar* trackbarTextSize = nullptr;
    Static* staticTextColor = nullptr;
    DropDown* dropDownTextColor = nullptr;

    Static* staticLineStart = nullptr;
    DropDown* dropDownLineStart = nullptr;
    Static* staticLineEnd = nullptr;
    DropDown* dropDownLineEnd = nullptr;

    Static* staticIcon = nullptr;
    DropDown* dropDownIcon = nullptr;

    Static* staticBorder = nullptr;
    Trackbar* trackbarBorder = nullptr;

    Static* staticColor = nullptr;
    DropDown* dropDownColor = nullptr;
    Static* staticInteriorColor = nullptr;
    DropDown* dropDownInteriorColor = nullptr;

    Static* staticOpacity = nullptr;
    Trackbar* trackbarOpacity = nullptr;

    Button* buttonSaveAttachment = nullptr;
    Button* buttonEmbedAttachment = nullptr;

    Button* buttonDelete = nullptr;

    Button* buttonSaveToCurrentFile = nullptr;
    Button* buttonSaveToNewFile = nullptr;

    Vec<Annotation*>* annotations = nullptr;
    // currently selected annotation
    Annotation* annot = nullptr;

    bool skipGoToPage = false;

    str::Str currTextColor;
    str::Str currCustomColor;
    str::Str currCustomInteriorColor;

    ~EditAnnotationsWindow();

    void ListBoxSelectionChanged();
};

static EngineMupdf* GetEngineMupdf(EditAnnotationsWindow* ew) {
    // TODO: shouldn't happen but seen in crash report
    if (!ew || !ew->tab) {
        return nullptr;
    }
    DisplayModel* dm = ew->tab->AsFixed();
    if (!dm) {
        return nullptr;
    }
    return AsEngineMupdf(dm->GetEngine());
}

static void HidePerAnnotControls(EditAnnotationsWindow* ew) {
    ew->staticRect->SetIsVisible(false);
    ew->staticAuthor->SetIsVisible(false);
    ew->staticModificationDate->SetIsVisible(false);
    ew->staticPopup->SetIsVisible(false);
    ew->staticContents->SetIsVisible(false);
    ew->editContents->SetIsVisible(false);
    ew->staticTextAlignment->SetIsVisible(false);
    ew->dropDownTextAlignment->SetIsVisible(false);
    ew->staticTextFont->SetIsVisible(false);
    ew->dropDownTextFont->SetIsVisible(false);
    ew->staticTextSize->SetIsVisible(false);
    ew->trackbarTextSize->SetIsVisible(false);
    ew->staticTextColor->SetIsVisible(false);
    ew->dropDownTextColor->SetIsVisible(false);

    ew->staticLineStart->SetIsVisible(false);
    ew->dropDownLineStart->SetIsVisible(false);
    ew->staticLineEnd->SetIsVisible(false);
    ew->dropDownLineEnd->SetIsVisible(false);

    ew->staticIcon->SetIsVisible(false);
    ew->dropDownIcon->SetIsVisible(false);

    ew->staticBorder->SetIsVisible(false);
    ew->trackbarBorder->SetIsVisible(false);
    ew->staticColor->SetIsVisible(false);
    ew->dropDownColor->SetIsVisible(false);
    ew->staticInteriorColor->SetIsVisible(false);
    ew->dropDownInteriorColor->SetIsVisible(false);

    ew->staticOpacity->SetIsVisible(false);
    ew->trackbarOpacity->SetIsVisible(false);

    ew->buttonSaveAttachment->SetIsVisible(false);
    ew->buttonEmbedAttachment->SetIsVisible(false);

    ew->buttonDelete->SetIsVisible(false);
}

static int FindStringInArray(const char* items, const char* toFind, int valIfNotFound = -1) {
    int idx = seqstrings::StrToIdx(items, toFind);
    if (idx < 0) {
        idx = valIfNotFound;
    }
    return idx;
}

static bool IsAnnotationTypeInArray(AnnotationType* arr, size_t arrSize, AnnotationType toFind) {
    for (size_t i = 0; i < arrSize; i++) {
        if (toFind == arr[i]) {
            return true;
        }
    }
    return false;
}

void CloseAndDeleteEditAnnotationsWindow(EditAnnotationsWindow* ew) {
    // this will trigger closing the window
    delete ew;
}

static void DeleteAnnotations(EditAnnotationsWindow* ew) {
    if (ew->annotations) {
        DeleteVecMembers(*ew->annotations);
        delete ew->annotations;
    }
    ew->annotations = nullptr;
    ew->annot = nullptr;
}

EditAnnotationsWindow::~EditAnnotationsWindow() {
    DeleteAnnotations(this);
    delete mainLayout;
}

static bool DidAnnotationsChange(EditAnnotationsWindow* ew) {
    EngineMupdf* engine = GetEngineMupdf(ew);
    if (!engine) { // maybe seen in crash report
<<<<<<< HEAD
=======
        ReportIf(true);
>>>>>>> fd6afd97
        return false;
    }
    return EngineMupdfHasUnsavedAnnotations(engine);
}

static void EnableSaveIfAnnotationsChanged(EditAnnotationsWindow* ew) {
    bool didChange = DidAnnotationsChange(ew);
    ew->buttonSaveToCurrentFile->SetIsEnabled(didChange);
    ew->buttonSaveToNewFile->SetIsEnabled(didChange);
}

static void RemoveDeletedAnnotations(Vec<Annotation*>* v) {
again:
    auto n = v->isize();
    for (int i = 0; i < n; i++) {
        auto a = v->at(i);
        if (a->isDeleted) {
            v->RemoveAt((size_t)i, 1);
            delete a;
            goto again;
        }
    }
}

// Annotation* is a temporary wrapper. Find matching in list of annotations
static Annotation* FindMatchingAnnotation(EditAnnotationsWindow* ew, Annotation* annot) {
    if (!ew || !ew->annotations) {
        return annot;
    }
    for (auto a : *ew->annotations) {
        if (IsAnnotationEq(a, annot)) {
            return a;
        }
    }
    return nullptr;
}

static void RebuildAnnotations(EditAnnotationsWindow* ew) {
    RemoveDeletedAnnotations(ew->annotations);
    auto model = new ListBoxModelStrings();
    int n = 0;
    if (ew->annotations) {
        n = ew->annotations->isize();
    }

    str::Str s;
    for (int i = 0; i < n; i++) {
        auto annot = ew->annotations->at(i);
        CrashIf(annot->isDeleted);
        s.Reset();
        s.AppendFmt("page %d, ", annot->pageNo);
        const char* name = AnnotationReadableName(annot->type);
        s.Append(name);
        model->strings.Append(s.Get());
    }

    ew->listBox->SetModel(model);
    EnableSaveIfAnnotationsChanged(ew);
}

void EditAnnotationsWindow::OnClose() {
    tab->editAnnotsWindow = nullptr;
    delete this; // sketchy
}

extern bool SaveAnnotationsToMaybeNewPdfFile(TabInfo* tab);
static void GetAnnotationsFromEngine(EditAnnotationsWindow* ew, TabInfo* tab);
static void UpdateUIForSelectedAnnotation(EditAnnotationsWindow* ew, int itemNo);

static void ButtonSaveToNewFileHandler(EditAnnotationsWindow* ew) {
    TabInfo* tab = ew->tab;
    bool ok = SaveAnnotationsToMaybeNewPdfFile(tab);
    if (!ok) {
        return;
    }
}

static void ButtonSaveToCurrentPDFHandler(EditAnnotationsWindow* ew) {
    TabInfo* tab = ew->tab;
    EngineMupdf* engine = GetEngineMupdf(ew);
    const char* path = engine->FileName();
    bool ok = EngineMupdfSaveUpdated(engine, {}, [&tab, &path](const char* mupdfErr) {
        str::Str msg;
        // TODO: duplicated message
        msg.AppendFmt(_TRA("Saving of '%s' failed with: '%s'"), path, mupdfErr);
        NotificationCreateArgs args;
        args.hwndParent = tab->win->hwndCanvas;
        args.msg = msg.Get();
        args.warning = true;
        args.timeoutMs = 0;
        ShowNotification(args);
    });
    if (!ok) {
        return;
    }
    str::Str msg;
    msg.AppendFmt(_TRA("Saved annotations to '%s'"), path);
    NotificationCreateArgs args;
    args.hwndParent = tab->win->hwndCanvas;
    args.msg = msg.Get();
    ShowNotification(args);

    // TODO: hacky: set tab->editAnnotsWindow to nullptr to
    // disable a check in ReloadDocuments. Could pass additional argument
    auto tmpWin = tab->editAnnotsWindow;
    tab->editAnnotsWindow = nullptr;
    ReloadDocument(tab->win, false);
    tab->editAnnotsWindow = tmpWin;

    DeleteAnnotations(ew);
    GetAnnotationsFromEngine(ew, tab);
    UpdateUIForSelectedAnnotation(ew, -1);
}

static void ItemsFromSeqstrings(StrVec& items, const char* strings) {
    while (strings) {
        items.Append(strings);
        seqstrings::Next(strings);
    }
}

static void DropDownFillColors(DropDown* w, PdfColor col, str::Str& customColor) {
    StrVec items;
    ItemsFromSeqstrings(items, gColors);
    const char* colorName = GetKnownColorName(col);
    int idx = seqstrings::StrToIdx(gColors, colorName);
    if (idx < 0) {
        customColor.Reset();
        SerializePdfColor(col, customColor);
        items.Append(customColor.LendData());
        idx = items.Size() - 1;
    }
    w->SetItems(items);
    w->SetCurrentSelection(idx);
}

static PdfColor GetDropDownColor(const char* sv) {
    int idx = seqstrings::StrToIdx(gColors, sv);
    if (idx >= 0) {
        int nMaxColors = (int)dimof(gColorsValues);
        CrashIf(idx >= nMaxColors);
        if (idx < nMaxColors) {
            return gColorsValues[idx];
        }
        return 0;
    }
    ParsedColor col;
    ParseColor(col, sv);
    return col.pdfCol;
}

// TODO: mupdf shows it in 1.6 but not 1.7. Why?
bool gShowRect = true;

static void DoRect(EditAnnotationsWindow* ew, Annotation* annot) {
    if (!gShowRect) {
        return;
    }
    str::Str s;
    RectF rect = GetRect(annot);
    int x = (int)rect.x;
    int y = (int)rect.y;
    int dx = (int)rect.dx;
    int dy = (int)rect.dy;
    s.AppendFmt(_TRA("Rect: x=%d y=%d dx=%d dy=%d"), x, y, dx, dy);
    ew->staticRect->SetText(s.Get());
    ew->staticRect->SetIsVisible(true);
}

static void DoAuthor(EditAnnotationsWindow* ew, Annotation* annot) {
    const char* author = Author(annot);
    bool isVisible = !str::IsEmpty(author);
    if (!isVisible) {
        return;
    }
    str::Str s;
    s.AppendFmt(_TRA("Author: %s"), author);
    ew->staticAuthor->SetText(s.Get());
    ew->staticAuthor->SetIsVisible(true);
}

static void AppendPdfDate(str::Str& s, time_t secs) {
    struct tm tm;
    gmtime_s(&tm, &secs);
    char buf[100];
    strftime(buf, sizeof buf, "%Y-%m-%d %H:%M UTC", &tm);
    s.Append(buf);
}

static void DoModificationDate(EditAnnotationsWindow* ew, Annotation* annot) {
    bool isVisible = (ModificationDate(annot) != 0);
    if (!isVisible) {
        return;
    }
    str::Str s;
    s.Append(_TRA("Date:"));
    s.Append(" "); // apptranslator doesn't handle spaces at the end of translated string
    AppendPdfDate(s, ModificationDate(annot));
    ew->staticModificationDate->SetText(s.Get());
    ew->staticModificationDate->SetIsVisible(true);
}

static void DoPopup(EditAnnotationsWindow* ew, Annotation* annot) {
    int popupId = PopupId(annot);
    if (popupId < 0) {
        return;
    }
    str::Str s;
    s.AppendFmt(_TRA("Popup: %d 0 R"), popupId);
    ew->staticPopup->SetText(s.Get());
    ew->staticPopup->SetIsVisible(true);
}

static void DoContents(EditAnnotationsWindow* ew, Annotation* annot) {
    str::Str s = Contents(annot);
    // TODO: don't replace if already is "\r\n"
    Replace(s, "\n", "\r\n");
    ew->editContents->SetText(s.Get());
    ew->staticContents->SetIsVisible(true);
    ew->editContents->SetIsVisible(true);
}

static void DoTextAlignment(EditAnnotationsWindow* ew, Annotation* annot) {
    if (Type(annot) != AnnotationType::FreeText) {
        return;
    }
    int itemNo = Quadding(annot);
    const char* items = gQuaddingNames;
    ew->dropDownTextAlignment->SetItemsSeqStrings(items);
    ew->dropDownTextAlignment->SetCurrentSelection(itemNo);
    ew->staticTextAlignment->SetIsVisible(true);
    ew->dropDownTextAlignment->SetIsVisible(true);
}

static void TextAlignmentSelectionChanged(EditAnnotationsWindow* ew) {
    auto idx = ew->dropDownTextAlignment->GetCurrentSelection();
    int newQuadding = idx;
    SetQuadding(ew->annot, newQuadding);
    EnableSaveIfAnnotationsChanged(ew);
    WindowInfoRerender(ew->tab->win);
}

static void DoTextFont(EditAnnotationsWindow* ew, Annotation* annot) {
    if (Type(annot) != AnnotationType::FreeText) {
        return;
    }
    const char* fontName = DefaultAppearanceTextFont(annot);
    // TODO: might have other fonts, like "Symb" and "ZaDb"
    auto itemNo = seqstrings::StrToIdx(gFontNames, fontName);
    if (itemNo < 0) {
        return;
    }
    ew->dropDownTextFont->SetItemsSeqStrings(gFontReadableNames);
    ew->dropDownTextFont->SetCurrentSelection(itemNo);
    ew->staticTextFont->SetIsVisible(true);
    ew->dropDownTextFont->SetIsVisible(true);
}

static void TextFontSelectionChanged(EditAnnotationsWindow* ew) {
    auto idx = ew->dropDownTextFont->GetCurrentSelection();
    const char* font = seqstrings::IdxToStr(gFontNames, idx);
    SetDefaultAppearanceTextFont(ew->annot, font);
    EnableSaveIfAnnotationsChanged(ew);
    WindowInfoRerender(ew->tab->win);
}

static void DoTextSize(EditAnnotationsWindow* ew, Annotation* annot) {
    if (Type(annot) != AnnotationType::FreeText) {
        return;
    }
    int fontSize = DefaultAppearanceTextSize(annot);
    AutoFreeStr s = str::Format(_TRA("Text Size: %d"), fontSize);
    ew->staticTextSize->SetText(s.Get());
    SetDefaultAppearanceTextSize(ew->annot, fontSize);
    ew->trackbarTextSize->SetValue(fontSize);
    ew->staticTextSize->SetIsVisible(true);
    ew->trackbarTextSize->SetIsVisible(true);
}

static void TextFontSizeChanging(EditAnnotationsWindow* ew, TrackbarPosChangingEvent* ev) {
    int fontSize = ev->pos;
    SetDefaultAppearanceTextSize(ew->annot, fontSize);
    AutoFreeStr s = str::Format(_TRA("Text Size: %d"), fontSize);
    ew->staticTextSize->SetText(s.Get());
    EnableSaveIfAnnotationsChanged(ew);
    WindowInfoRerender(ew->tab->win);
}

static void DoTextColor(EditAnnotationsWindow* ew, Annotation* annot) {
    if (Type(annot) != AnnotationType::FreeText) {
        return;
    }
    PdfColor col = DefaultAppearanceTextColor(annot);
    DropDownFillColors(ew->dropDownTextColor, col, ew->currTextColor);
    ew->staticTextColor->SetIsVisible(true);
    ew->dropDownTextColor->SetIsVisible(true);
}

static void TextColorSelectionChanged(EditAnnotationsWindow* ew) {
    auto idx = ew->dropDownTextColor->GetCurrentSelection();
    char* item = ew->dropDownTextColor->items.at(idx);
    auto col = GetDropDownColor(item);
    SetDefaultAppearanceTextColor(ew->annot, col);
    EnableSaveIfAnnotationsChanged(ew);
    WindowInfoRerender(ew->tab->win);
}

static void DoBorder(EditAnnotationsWindow* ew, Annotation* annot) {
    size_t n = dimof(gAnnotsWithBorder);
    bool isVisible = IsAnnotationTypeInArray(gAnnotsWithBorder, n, Type(annot));
    if (!isVisible) {
        return;
    }
    int borderWidth = BorderWidth(annot);
    borderWidth = std::clamp(borderWidth, borderWidthMin, borderWidthMax);
    AutoFreeStr s = str::Format(_TRA("Border: %d"), borderWidth);
    ew->staticBorder->SetText(s.Get());
    ew->trackbarBorder->SetValue(borderWidth);
    ew->staticBorder->SetIsVisible(true);
    ew->trackbarBorder->SetIsVisible(true);
}

static void BorderWidthChanging(EditAnnotationsWindow* ew, TrackbarPosChangingEvent* ev) {
    int borderWidth = ev->pos;
    SetBorderWidth(ew->annot, borderWidth);
    AutoFreeStr s = str::Format(_TRA("Border: %d"), borderWidth);
    ew->staticBorder->SetText(s.Get());
    EnableSaveIfAnnotationsChanged(ew);
    WindowInfoRerender(ew->tab->win);
}

static void DoLineStartEnd(EditAnnotationsWindow* ew, Annotation* annot) {
    if (Type(annot) != AnnotationType::Line) {
        return;
    }
    int start = 0;
    int end = 0;
    GetLineEndingStyles(annot, &start, &end);
    ew->dropDownLineStart->SetItemsSeqStrings(gLineEndingStyles);
    ew->dropDownLineStart->SetCurrentSelection(start);
    ew->dropDownLineEnd->SetItemsSeqStrings(gLineEndingStyles);
    ew->dropDownLineEnd->SetCurrentSelection(end);
    ew->staticLineStart->SetIsVisible(true);
    ew->dropDownLineStart->SetIsVisible(true);
    ew->staticLineEnd->SetIsVisible(true);
    ew->dropDownLineEnd->SetIsVisible(true);
}

static void LineStartSelectionChanged(EditAnnotationsWindow* ew) {
    int start = 0;
    int end = 0;
    GetLineEndingStyles(ew->annot, &start, &end);
    auto idx = ew->dropDownLineStart->GetCurrentSelection();
    int newVal = idx;
    start = newVal;
    EnableSaveIfAnnotationsChanged(ew);
    WindowInfoRerender(ew->tab->win);
}

static void LineEndSelectionChanged(EditAnnotationsWindow* ew) {
    int start = 0;
    int end = 0;
    GetLineEndingStyles(ew->annot, &start, &end);
    auto idx = ew->dropDownLineEnd->GetCurrentSelection();
    int newVal = idx;
    end = newVal;
    EnableSaveIfAnnotationsChanged(ew);
    WindowInfoRerender(ew->tab->win);
}

static void DoIcon(EditAnnotationsWindow* ew, Annotation* annot) {
    const char* itemName = IconName(annot);
    const char* items = nullptr;
    switch (Type(annot)) {
        case AnnotationType::Text:
            items = gAnnotationTextIcons;
            break;
        case AnnotationType::FileAttachment:
            items = gFileAttachmentUcons;
            break;
        case AnnotationType::Sound:
            items = gSoundIcons;
            break;
        case AnnotationType::Stamp:
            items = gStampIcons;
            break;
    }
    if (!items || str::IsEmpty(itemName)) {
        return;
    }
    ew->dropDownIcon->SetItemsSeqStrings(items);
    int idx = FindStringInArray(items, itemName, 0);
    ew->dropDownIcon->SetCurrentSelection(idx);
    ew->staticIcon->SetIsVisible(true);
    ew->dropDownIcon->SetIsVisible(true);
}

static void IconSelectionChanged(EditAnnotationsWindow* ew) {
    auto idx = ew->dropDownIcon->GetCurrentSelection();
    auto item = ew->dropDownIcon->items.at(idx);
    SetIconName(ew->annot, item);
    EnableSaveIfAnnotationsChanged(ew);
    WindowInfoRerender(ew->tab->win);
}

static void DoColor(EditAnnotationsWindow* ew, Annotation* annot) {
    size_t n = dimof(gAnnotsWithColor);
    bool isVisible = IsAnnotationTypeInArray(gAnnotsWithColor, n, Type(annot));
    if (!isVisible) {
        return;
    }
    PdfColor col = GetColor(annot);
    DropDownFillColors(ew->dropDownColor, col, ew->currCustomColor);
    n = dimof(gAnnotsIsColorBackground);
    bool isBgCol = IsAnnotationTypeInArray(gAnnotsIsColorBackground, n, Type(annot));
    if (isBgCol) {
        ew->staticColor->SetText(_TR("Background Color:"));
    } else {
        ew->staticColor->SetText(_TR("Color:"));
    }
    ew->staticColor->SetIsVisible(true);
    ew->dropDownColor->SetIsVisible(true);
}

static void ColorSelectionChanged(EditAnnotationsWindow* ew) {
    auto idx = ew->dropDownColor->GetCurrentSelection();
    auto item = ew->dropDownColor->items.at(idx);
    auto col = GetDropDownColor(item);
    SetColor(ew->annot, col);
    EnableSaveIfAnnotationsChanged(ew);
    WindowInfoRerender(ew->tab->win);
}

static void DoInteriorColor(EditAnnotationsWindow* ew, Annotation* annot) {
    size_t n = dimof(gAnnotsWithInteriorColor);
    bool isVisible = IsAnnotationTypeInArray(gAnnotsWithInteriorColor, n, Type(annot));
    if (!isVisible) {
        return;
    }
    PdfColor col = InteriorColor(annot);
    DropDownFillColors(ew->dropDownInteriorColor, col, ew->currCustomInteriorColor);
    ew->staticInteriorColor->SetIsVisible(true);
    ew->dropDownInteriorColor->SetIsVisible(true);
}

static void InteriorColorSelectionChanged(EditAnnotationsWindow* ew) {
    auto idx = ew->dropDownInteriorColor->GetCurrentSelection();
    auto item = ew->dropDownInteriorColor->items.at(idx);
    auto col = GetDropDownColor(item);
    SetInteriorColor(ew->annot, col);
    EnableSaveIfAnnotationsChanged(ew);
    WindowInfoRerender(ew->tab->win);
}

static void DoOpacity(EditAnnotationsWindow* ew, Annotation* annot) {
    if (Type(annot) != AnnotationType::Highlight) {
        return;
    }
    int opacity = Opacity(ew->annot);
    AutoFreeStr s = str::Format(_TRA("Opacity: %d"), opacity);
    ew->staticOpacity->SetText(s.Get());
    ew->staticOpacity->SetIsVisible(true);
    ew->trackbarOpacity->SetIsVisible(true);
    ew->trackbarOpacity->SetValue(opacity);
}

static void DoSaveEmbed(EditAnnotationsWindow* ew, Annotation* annot) {
    if (Type(annot) != AnnotationType::FileAttachment) {
        return;
    }
    ew->buttonSaveAttachment->SetIsVisible(true);
    ew->buttonEmbedAttachment->SetIsVisible(true);
}

static void OpacityChanging(EditAnnotationsWindow* ew, TrackbarPosChangingEvent* ev) {
    int opacity = ev->pos;
    SetOpacity(ew->annot, opacity);
    AutoFreeStr s = str::Format(_TRA("Opacity: %d"), opacity);
    ew->staticOpacity->SetText(s.Get());
    EnableSaveIfAnnotationsChanged(ew);
    WindowInfoRerender(ew->tab->win);
}

static void UpdateUIForSelectedAnnotation(EditAnnotationsWindow* ew, int itemNo) {
    int annotPageNo = -1;
    ew->annot = nullptr;

    // get annotation at index itemNo, skipping deleted annotations
    int idx = 0;
    int nAnnots = ew->annotations->isize();
    for (int i = 0; itemNo >= 0 && i < nAnnots; i++) {
        auto annot = ew->annotations->at(i);
        if (annot->isDeleted) {
            continue;
        }
        if (idx < itemNo) {
            ++idx;
            continue;
        }
        ew->annot = annot;
        annotPageNo = PageNo(annot);
        break;
    }

    HidePerAnnotControls(ew);
    if (ew->annot) {
        DoRect(ew, ew->annot);
        DoAuthor(ew, ew->annot);
        DoModificationDate(ew, ew->annot);
        DoPopup(ew, ew->annot);
        DoContents(ew, ew->annot);

        DoTextAlignment(ew, ew->annot);
        DoTextFont(ew, ew->annot);
        DoTextSize(ew, ew->annot);
        DoTextColor(ew, ew->annot);

        DoLineStartEnd(ew, ew->annot);

        DoIcon(ew, ew->annot);

        DoBorder(ew, ew->annot);
        DoColor(ew, ew->annot);
        DoInteriorColor(ew, ew->annot);

        DoOpacity(ew, ew->annot);
        DoSaveEmbed(ew, ew->annot);

        ew->buttonDelete->SetIsVisible(true);
    }

    // TODO: get from client size
    auto currBounds = ew->mainLayout->lastBounds;
    int dx = currBounds.dx;
    int dy = currBounds.dy;
    LayoutAndSizeToContent(ew->mainLayout, dx, dy, ew->hwnd);
    if (annotPageNo < 1) {
        return;
    }
    if (ew->skipGoToPage) {
        ew->skipGoToPage = false;
        return;
    }
    DisplayModel* dm = ew->tab->AsFixed();
    int nPages = dm->PageCount();
    if (annotPageNo > nPages) {
        // see https://github.com/sumatrapdfreader/sumatrapdf/issues/1701
        logf("UpdateUIForSelectedAnnotation: invalid annotPageNo (%d), should be <= than nPages (%d)\n", annotPageNo,
             nPages);
    }
    // TODO: should skip if annot is already visible but need
    // DisplayModel::IsPageAreaVisible() function
    // TODO: use GoToPage() with x/y position
    dm->GoToPage(annotPageNo, false);
}

static void ButtonSaveAttachment(EditAnnotationsWindow* ew) {
    CrashIf(!ew->annot);
    // TODO: implement me
    MessageBoxNYI(ew->hwnd);
}

static void ButtonEmbedAttachment(EditAnnotationsWindow* ew) {
    CrashIf(!ew->annot);
    // TODO: implement me
    MessageBoxNYI(ew->hwnd);
}

void DeleteAnnotationAndUpdateUI(TabInfo* tab, EditAnnotationsWindow* ew, Annotation* annot) {
    annot = FindMatchingAnnotation(ew, annot);
    DeleteAnnotation(annot);
    if (ew != nullptr) {
        // can be null if called from Menu.cpp and annotations window is not visible
        RebuildAnnotations(ew);
        UpdateUIForSelectedAnnotation(ew, 0);
        ew->listBox->SetCurrentSelection(0);
    }
    WindowInfoRerender(tab->win);
    ToolbarUpdateStateForWindow(tab->win, false);
}

static void ButtonDeleteHandler(EditAnnotationsWindow* ew) {
    CrashIf(!ew->annot);
    DeleteAnnotationAndUpdateUI(ew->tab, ew, ew->annot);
}

void EditAnnotationsWindow::ListBoxSelectionChanged() {
    int itemNo = listBox->GetCurrentSelection();
    UpdateUIForSelectedAnnotation(this, itemNo);
}

static UINT_PTR gWindowInfoRerenderTimer = 0;
static MainWindow* gWindowInfoForRender = nullptr;

// TODO: there seems to be a leak
static void ContentsChanged(EditAnnotationsWindow* ew) {
    auto txt = ew->editContents->GetText();
    SetContents(ew->annot, txt);
    EnableSaveIfAnnotationsChanged(ew);

    MainWindow* win = ew->tab->win;
    if (gWindowInfoRerenderTimer != 0) {
        // logf("ContentsChanged: killing existing timer for re-render of MainWindow\n");
        KillTimer(win->hwndCanvas, gWindowInfoRerenderTimer);
        gWindowInfoRerenderTimer = 0;
    }
    UINT timeoutInMs = 1000;
    gWindowInfoForRender = win;
    gWindowInfoRerenderTimer = SetTimer(win->hwndCanvas, 1, timeoutInMs, [](HWND, UINT, UINT_PTR, DWORD) {
        if (WindowInfoStillValid(gWindowInfoForRender)) {
            // logf("ContentsChanged: re-rendering MainWindow\n");
            WindowInfoRerender(gWindowInfoForRender);
        } else {
            // logf("ContentsChanged: NOT re-rendering MainWindow because is not valid anymore\n");
        }
        gWindowInfoRerenderTimer = 0;
    });
}

void EditAnnotationsWindow::OnSize(UINT msg, UINT type, SIZE size) {
    if (msg != WM_SIZE) {
        return;
    }
    if (!mainLayout) {
        return;
    }
    int dx = (int)size.cx;
    int dy = (int)size.cy;
    if (dx == 0 || dy == 0) {
        return;
    }
    InvalidateRect(hwnd, nullptr, false);
    if (false && mainLayout->lastBounds.EqSize(dx, dy)) {
        // avoid un-necessary layout
        return;
    }
    LayoutToSize(mainLayout, {dx, dy});
}

static Static* CreateStatic(HWND parent, const char* s = nullptr) {
    auto w = new Static();
    StaticCreateArgs args;
    args.parent = parent;
    args.text = s;
    HWND hwnd = w->Create(args);
    CrashIf(!hwnd);
    return w;
}

static void CreateMainLayout(EditAnnotationsWindow* ew) {
    HWND parent = ew->hwnd;
    auto vbox = new VBox();
    vbox->alignMain = MainAxisAlign::MainStart;
    vbox->alignCross = CrossAxisAlign::Stretch;

    {
        ListBoxCreateArgs args;
        args.parent = parent;
        args.idealSizeLines = 5;
        auto w = new ListBox();
        w->SetInsetsPt(4, 0);
        w->Create(args);
        auto lbModel = new ListBoxModelStrings();
        w->SetModel(lbModel);
        w->onSelectionChanged = std::bind(&EditAnnotationsWindow::ListBoxSelectionChanged, ew);
        ew->listBox = w;
        vbox->AddChild(w);
    }

    {
        auto w = CreateStatic(parent);
        ew->staticRect = w;
        vbox->AddChild(w);
    }

    {
        auto w = CreateStatic(parent);
        // WindowBaseLayout* l2 = (WindowBaseLayout*)l;
        // l2->SetInsetsPt(20, 0, 0, 0);
        ew->staticAuthor = w;
        vbox->AddChild(w);
    }

    {
        auto w = CreateStatic(parent);
        ew->staticModificationDate = w;
        vbox->AddChild(w);
    }

    {
        auto w = CreateStatic(parent);
        ew->staticPopup = w;
        vbox->AddChild(w);
    }

    {
        auto w = CreateStatic(parent, _TRA("Contents:"));
        ew->staticContents = w;
        w->SetInsetsPt(4, 0, 0, 0);
        vbox->AddChild(w);
    }

    {
        EditCreateArgs args;
        args.parent = parent;
        args.isMultiLine = true;
        args.idealSizeLines = 5;
        auto w = new Edit();
        HWND hwnd = w->Create(args);
        CrashIf(!hwnd);
        w->maxDx = 150;
        w->onTextChanged = [ew]() { return ContentsChanged(ew); };
        ew->editContents = w;
        vbox->AddChild(w);
    }

    {
        auto w = CreateStatic(parent, _TRA("Text Alignment:"));
        w->SetInsetsPt(8, 0, 0, 0);
        ew->staticTextAlignment = w;
        vbox->AddChild(w);
    }

    {
        DropDownCreateArgs args;
        args.parent = parent;

        auto w = new DropDown();
        w->SetInsetsPt(4, 0, 0, 0);
        w->Create(args);

        w->SetItemsSeqStrings(gQuaddingNames);
        w->onSelectionChanged = [ew]() { return TextAlignmentSelectionChanged(ew); };
        ew->dropDownTextAlignment = w;
        vbox->AddChild(w);
    }

    {
        auto w = CreateStatic(parent, "Text Font:");
        w->SetInsetsPt(8, 0, 0, 0);
        ew->staticTextFont = w;
        vbox->AddChild(w);
    }

    {
        DropDownCreateArgs args;
        args.parent = parent;
        auto w = new DropDown();
        w->SetInsetsPt(4, 0, 0, 0);

        w->Create(args);
        w->SetItemsSeqStrings(gQuaddingNames);
        w->onSelectionChanged = [ew]() { return TextFontSelectionChanged(ew); };
        ew->dropDownTextFont = w;
        vbox->AddChild(w);
    }

    {
        auto w = CreateStatic(parent, _TRA("Text Size:"));
        w->SetInsetsPt(8, 0, 0, 0);
        ew->staticTextSize = w;
        vbox->AddChild(w);
    }

    {
        TrackbarCreateArgs args;
        args.parent = parent;
        args.rangeMin = 8;
        args.rangeMax = 36;

        auto w = new Trackbar();
        w->SetInsetsPt(4, 0, 0, 0);

        w->Create(args);

        w->onPosChanging = [ew](auto&& PH1) { return TextFontSizeChanging(ew, std::forward<decltype(PH1)>(PH1)); };
        ew->trackbarTextSize = w;
        vbox->AddChild(w);
    }

    {
        auto w = CreateStatic(parent, _TRA("Text Color:"));
        ew->staticTextColor = w;
        vbox->AddChild(w);
    }

    {
        DropDownCreateArgs args;
        args.parent = parent;
        auto w = new DropDown();
        w->SetInsetsPt(4, 0, 0, 0);
        w->Create(args);

        w->SetItemsSeqStrings(gColors);
        w->onSelectionChanged = [ew]() { return TextColorSelectionChanged(ew); };
        ew->dropDownTextColor = w;
        vbox->AddChild(w);
    }

    {
        auto w = CreateStatic(parent, _TRA("Line Start:"));
        w->SetInsetsPt(8, 0, 0, 0);
        ew->staticLineStart = w;
        vbox->AddChild(w);
    }

    {
        DropDownCreateArgs args;
        args.parent = parent;

        auto w = new DropDown();
        w->SetInsetsPt(4, 0, 0, 0);
        w->Create(args);

        w->onSelectionChanged = [ew]() { return LineStartSelectionChanged(ew); };
        ew->dropDownLineStart = w;
        vbox->AddChild(w);
    }

    {
        auto w = CreateStatic(parent, _TRA("Line End:"));
        w->SetInsetsPt(8, 0, 0, 0);
        ew->staticLineEnd = w;
        vbox->AddChild(w);
    }

    {
        DropDownCreateArgs args;
        args.parent = parent;
        auto w = new DropDown();
        w->SetInsetsPt(4, 0, 0, 0);
        w->Create(args);

        w->onSelectionChanged = [ew]() { return LineEndSelectionChanged(ew); };
        ew->dropDownLineEnd = w;
        vbox->AddChild(w);
    }

    {
        auto w = CreateStatic(parent, _TRA("Icon:"));
        w->SetInsetsPt(8, 0, 0, 0);
        ew->staticIcon = w;
        vbox->AddChild(w);
    }

    {
        DropDownCreateArgs args;
        args.parent = parent;
        auto w = new DropDown();
        w->SetInsetsPt(4, 0, 0, 0);
        w->Create(args);

        w->onSelectionChanged = [ew]() { return IconSelectionChanged(ew); };
        ew->dropDownIcon = w;
        vbox->AddChild(w);
    }

    {
        auto w = CreateStatic(parent, "Border:");
        w->SetInsetsPt(8, 0, 0, 0);
        ew->staticBorder = w;
        vbox->AddChild(w);
    }

    {
        TrackbarCreateArgs args;
        args.parent = parent;
        args.rangeMin = borderWidthMin;
        args.rangeMax = borderWidthMax;
        auto w = new Trackbar();
        w->Create(args);
        w->onPosChanging = [ew](auto&& PH1) { return BorderWidthChanging(ew, std::forward<decltype(PH1)>(PH1)); };
        ew->trackbarBorder = w;
        vbox->AddChild(w);
    }

    {
        auto w = CreateStatic(parent, _TRA("Color:"));
        w->SetInsetsPt(8, 0, 0, 0);
        ew->staticColor = w;
        vbox->AddChild(w);
    }

    {
        DropDownCreateArgs args;
        args.parent = parent;

        auto w = new DropDown();
        w->SetInsetsPt(4, 0, 0, 0);
        w->Create(args);
        w->SetItemsSeqStrings(gColors);
        w->onSelectionChanged = [ew]() { return ColorSelectionChanged(ew); };
        ew->dropDownColor = w;
        vbox->AddChild(w);
    }

    {
        auto w = CreateStatic(parent, _TRA("Interior Color:"));
        w->SetInsetsPt(8, 0, 0, 0);
        ew->staticInteriorColor = w;
        vbox->AddChild(w);
    }

    {
        DropDownCreateArgs args;
        args.parent = parent;

        auto w = new DropDown();
        w->SetInsetsPt(4, 0, 0, 0);
        w->Create(args);

        w->SetItemsSeqStrings(gColors);
        w->onSelectionChanged = [ew]() { return InteriorColorSelectionChanged(ew); };
        ew->dropDownInteriorColor = w;
        vbox->AddChild(w);
    }

    {
        auto w = CreateStatic(parent, _TRA("Opacity:"));
        w->SetInsetsPt(8, 0, 0, 0);
        ew->staticOpacity = w;
        vbox->AddChild(w);
    }

    {
        TrackbarCreateArgs args;
        args.parent = parent;
        args.rangeMin = 0;
        args.rangeMax = 255;

        auto w = new Trackbar();
        w->Create(args);

        w->onPosChanging = [ew](auto&& PH1) { return OpacityChanging(ew, std::forward<decltype(PH1)>(PH1)); };
        ew->trackbarOpacity = w;
        vbox->AddChild(w);
    }

    {
        ButtonCreateArgs args;
        args.parent = parent;
        args.text = "Save...";

        auto w = new Button();
        w->SetInsetsPt(8, 0, 0, 0);
        HWND hwnd = w->Create(args);
        CrashIf(!hwnd);

        w->onClicked = [ew] { return ButtonSaveAttachment(ew); };
        ew->buttonSaveAttachment = w;
        vbox->AddChild(w);
    }

    {
        ButtonCreateArgs args;
        args.parent = parent;
        args.text = "Embed...";

        auto w = new Button();
        w->SetInsetsPt(8, 0, 0, 0);
        HWND hwnd = w->Create(args);
        CrashIf(!hwnd);

        w->onClicked = [ew] { return ButtonEmbedAttachment(ew); };
        ew->buttonEmbedAttachment = w;
        vbox->AddChild(w);
    }

    {
        ButtonCreateArgs args;
        args.parent = parent;
        args.text = "Delete annotation";

        auto w = new Button();
        w->SetInsetsPt(11, 0, 0, 0);
        HWND hwnd = w->Create(args);
        CrashIf(!hwnd);

        // TODO: doesn't work
        // w->SetTextColor(MkColor(0xff, 0, 0));

        w->onClicked = [ew] { return ButtonDeleteHandler(ew); };
        ew->buttonDelete = w;
        vbox->AddChild(w);
    }

    {
        // used to take all available space between the what's above and below
        auto w = new Spacer(0, 0);
        vbox->AddChild(w, 1);
    }

    {
        ButtonCreateArgs args;
        args.parent = parent;
        // TODO: maybe  file name e.g. "Save changes to foo.pdf"
        args.text = _TRA("Save changes to existing PDF");

        auto w = new Button();
        HWND hwnd = w->Create(args);
        CrashIf(!hwnd);

        w->SetIsEnabled(false); // only enabled if there are changes
        w->onClicked = [ew] { return ButtonSaveToCurrentPDFHandler(ew); };
        ew->buttonSaveToCurrentFile = w;
        vbox->AddChild(w);
    }

    {
        ButtonCreateArgs args;
        args.parent = parent;
        // TODO: maybe  file name e.g. "Save changes to foo.pdf"
        args.text = _TRA("Save changes to a new PDF");

        auto w = new Button();
        w->SetInsetsPt(8, 0, 0, 0);
        HWND hwnd = w->Create(args);
        CrashIf(!hwnd);

        w->SetIsEnabled(false); // only enabled if there are changes
        w->onClicked = [ew] { return ButtonSaveToNewFileHandler(ew); };
        ew->buttonSaveToNewFile = w;
        vbox->AddChild(w);
    }

    auto padding = new Padding(vbox, DpiScaledInsets(parent, 4, 8));
    ew->mainLayout = padding;
    HidePerAnnotControls(ew);
}

static void GetAnnotationsFromEngine(EditAnnotationsWindow* ew, TabInfo* tab) {
    Vec<Annotation*>* annots = new Vec<Annotation*>();
    EngineMupdf* engine = GetEngineMupdf(ew);
    EngineGetAnnotations(engine, annots);

    ew->tab = tab;
    tab->editAnnotsWindow = ew;
    ew->annotations = annots;
    RebuildAnnotations(ew);
}

static bool SelectAnnotationInListBox(EditAnnotationsWindow* ew, Annotation* annot) {
    if (!annot) {
        ew->listBox->SetCurrentSelection(-1);
        return false;
    }
    int n = ew->annotations->isize();
    for (int i = 0; i < n; i++) {
        Annotation* a = ew->annotations->at(i);
        if (IsAnnotationEq(a, annot)) {
            ew->listBox->SetCurrentSelection(i);
            UpdateUIForSelectedAnnotation(ew, i);
            return true;
        }
    }
    return false;
}

void AddAnnotationToEditWindow(EditAnnotationsWindow* ew, Annotation* annot) {
    HWND hwnd = ew->hwnd;
    BringWindowToTop(hwnd);
    if (!annot) {
        return;
    }
    ew->skipGoToPage = true;
    bool alreadyExists = SelectAnnotationInListBox(ew, annot);
    if (alreadyExists) {
        delete annot;
        return;
    }
    ew->annotations->Append(annot);
    RebuildAnnotations(ew);
    SelectAnnotationInListBox(ew, annot);
}

void SelectAnnotationInEditWindow(EditAnnotationsWindow* ew, Annotation* annot) {
    CrashIf(!ew);
    if (!ew || !annot) {
        return;
    }
    ew->skipGoToPage = true;
    HWND hwnd = ew->hwnd;
    BringWindowToTop(hwnd);
    SelectAnnotationInListBox(ew, annot);
}

void StartEditAnnotations(TabInfo* tab, Annotation* annot) {
    Vec<Annotation*> annots;
    annots.Append(annot);
    StartEditAnnotations(tab, annots);
}

// takes ownership of annots
void StartEditAnnotations(TabInfo* tab, Vec<Annotation*>& annots) {
    CrashIf(!tab->AsFixed()->GetEngine());
    EditAnnotationsWindow* ew = tab->editAnnotsWindow;
    if (ew) {
        for (auto annot : annots) {
            AddAnnotationToEditWindow(ew, annot);
        }
        return;
    }
    ew = new EditAnnotationsWindow();
    CreateCustomArgs args;
    HMODULE h = GetModuleHandleW(nullptr);
    WCHAR* iconName = MAKEINTRESOURCEW(GetAppIconID());
    args.icon = LoadIconW(h, iconName);
    // mainWindow->isDialog = true;
    args.bgColor = MkGray(0xee);
    args.title = _TRA("Annotations");

    // PositionCloseTo(w, args->hwndRelatedTo);
    // SIZE winSize = {w->initialSize.dx, w->initialSize.Height};
    // LimitWindowSizeToScreen(args->hwndRelatedTo, winSize);
    // w->initialSize = {winSize.cx, winSize.cy};
    ew->CreateCustom(args);

    CreateMainLayout(ew);
    ew->tab = tab;
    tab->editAnnotsWindow = ew;

    GetAnnotationsFromEngine(ew, tab);

    // size our editor window to be the same height as main window
    int minDy = 720;
    // TODO: this is slightly less that wanted
    HWND hwnd = tab->win->hwndCanvas;
    auto rc = ClientRect(hwnd);
    if (rc.dy > 0) {
        minDy = rc.dy;
        // if it's a tall window, up the number of items in list box
        // from 5 to 14
        if (minDy > 1024) {
            ew->listBox->idealSizeLines = 14;
        }
    }
    LayoutAndSizeToContent(ew->mainLayout, 520, minDy, ew->hwnd);
    HwndPositionToTheRightOf(ew->hwnd, tab->win->hwndFrame);
    ew->skipGoToPage = !annots.empty();
    if (!annots.empty()) {
        SelectAnnotationInListBox(ew, annots[0]);
    }

    // important to call this after hooking up onSize to ensure
    // first layout is triggered
    ew->SetIsVisible(true);

    DeleteVecMembers(annots);
}

static PdfColor GetAnnotationHighlightColor() {
    auto& a = gGlobalPrefs->annotations;
    ParsedColor* parsedCol = GetParsedColor(a.highlightColor, a.highlightColorParsed);
    return parsedCol->pdfCol;
}

static PdfColor GetAnnotationUnderlineColor() {
    auto& a = gGlobalPrefs->annotations;
    ParsedColor* parsedCol = GetParsedColor(a.underlineColor, a.underlineColorParsed);
    return parsedCol->pdfCol;
}

static PdfColor GetAnnotationTextIconColor() {
    auto& a = gGlobalPrefs->annotations;
    ParsedColor* parsedCol = GetParsedColor(a.textIconColor, a.textIconColorParsed);
    return parsedCol->pdfCol;
}

// caller needs to free()
static char* GetAnnotationTextIcon() {
    char* s = str::Dup(gGlobalPrefs->annotations.textIconType);
    // this way user can use "new paragraph" and we'll match "NewParagraph"
    str::RemoveCharsInPlace(s, " ");
    int idx = seqstrings::StrToIdxIS(gAnnotationTextIcons, s);
    if (idx < 0) {
        str::ReplaceWithCopy(&s, "Note");
    } else {
        const char* real = seqstrings::IdxToStr(gAnnotationTextIcons, idx);
        str::ReplaceWithCopy(&s, real);
    }
    return s;
}

static const char* getuser(void) {
    const char* u;
    u = getenv("USER");
    if (!u) {
        u = getenv("USERNAME");
    }
    if (!u) {
        u = "user";
    }
    return u;
}

Annotation* EngineMupdfCreateAnnotation(EngineBase* engine, AnnotationType typ, int pageNo, PointF pos) {
    EngineMupdf* epdf = AsEngineMupdf(engine);
    fz_context* ctx = epdf->ctx;

    auto pageInfo = epdf->GetFzPageInfo(pageNo, true);

    ScopedCritSec cs(epdf->ctxAccess);

    auto page = pdf_page_from_fz_page(ctx, pageInfo->page);
    enum pdf_annot_type atyp = (enum pdf_annot_type)typ;

    auto annot = pdf_create_annot(ctx, page, atyp);

    pdf_set_annot_modification_date(ctx, annot, time(nullptr));
    if (pdf_annot_has_author(ctx, annot)) {
        char* defAuthor = gGlobalPrefs->annotations.defaultAuthor;
        // if "(none)" we don't set it
        if (!str::Eq(defAuthor, "(none)")) {
            const char* author = getuser();
            if (!str::EmptyOrWhiteSpaceOnly(defAuthor)) {
                author = defAuthor;
            }
            pdf_set_annot_author(ctx, annot, author);
        }
    }

    switch (typ) {
        case AnnotationType::Text:
        case AnnotationType::FreeText:
        case AnnotationType::Stamp:
        case AnnotationType::Caret:
        case AnnotationType::Square:
        case AnnotationType::Circle: {
            fz_rect trect = pdf_annot_rect(ctx, annot);
            float dx = trect.x1 - trect.x0;
            trect.x0 = pos.x;
            trect.x1 = trect.x0 + dx;
            float dy = trect.y1 - trect.y0;
            trect.y0 = pos.y;
            trect.y1 = trect.y0 + dy;
            pdf_set_annot_rect(ctx, annot, trect);
        } break;
        case AnnotationType::Line: {
            fz_point a{pos.x, pos.y};
            fz_point b{pos.x + 100, pos.y + 50};
            pdf_set_annot_line(ctx, annot, a, b);
        } break;
    }
    if (typ == AnnotationType::FreeText) {
        pdf_set_annot_contents(ctx, annot, "This is a text...");
        pdf_set_annot_border(ctx, annot, 1);
    }

    pdf_update_annot(ctx, annot);
    auto res = MakeAnnotationPdf(epdf, annot, pageNo);
    if (typ == AnnotationType::Text) {
        AutoFreeStr iconName = GetAnnotationTextIcon();
        if (!str::EqI(iconName, "Note")) {
            SetIconName(res, iconName.Get());
        }
        auto col = GetAnnotationTextIconColor();
        SetColor(res, col);
    } else if (typ == AnnotationType::Underline) {
        auto col = GetAnnotationUnderlineColor();
        SetColor(res, col);
    } else if (typ == AnnotationType::Highlight) {
        auto col = GetAnnotationHighlightColor();
        SetColor(res, col);
    }
    pdf_drop_annot(ctx, annot);
    return res;
}
<|MERGE_RESOLUTION|>--- conflicted
+++ resolved
@@ -1,1539 +1,1536 @@
-/* Copyright 2022 the SumatraPDF project authors (see AUTHORS file).
-   License: Simplified BSD (see COPYING.BSD) */
-
-extern "C" {
-#include <mupdf/fitz.h>
-#include <mupdf/pdf.h>
-}
-
-#include "utils/BaseUtil.h"
-#include "utils/BitManip.h"
-#include "utils/FileUtil.h"
-#include "utils/ScopedWin.h"
-#include "utils/WinUtil.h"
-#include "utils/Dpi.h"
-
-#include "wingui/UIModels.h"
-#include "wingui/Layout.h"
-#include "wingui/WinGui.h"
-
-#include "Settings.h"
-#include "DocController.h"
-#include "Annotation.h"
-#include "EngineBase.h"
-#include "EngineAll.h"
-#include "EngineMupdfImpl.h"
-#include "Translations.h"
-#include "SumatraConfig.h"
-#include "GlobalPrefs.h"
-#include "DisplayModel.h"
-#include "ProgressUpdateUI.h"
-#include "Notifications.h"
-#include "MainWindow.h"
-#include "Toolbar.h"
-#include "TabInfo.h"
-#include "EditAnnotations.h"
-#include "SumatraPDF.h"
-
-#include "utils/Log.h"
-
-using std::placeholders::_1;
-
-constexpr int borderWidthMin = 0;
-constexpr int borderWidthMax = 12;
-
-// clang-format off
-static const char *gFileAttachmentUcons = "Graph\0Paperclip\0PushPin\0Tag\0";
-static const char *gSoundIcons = "Speaker\0Mic\0";
-static const char *gStampIcons = "Approved\0AsIs\0Confidential\0Departmental\0Draft\0Experimental\0Expired\0Final\0ForComment\0ForPublicRelease\0NotApproved\0NotForPublicRelease\0Sold\0TopSecret\0";
-static const char *gLineEndingStyles = "None\0Square\0Circle\0Diamond\0OpenArrow\0ClosedArrow\0Butt\0ROpenArrow\0RClosedArrow\0Slash\0";
-static const char* gColors = "Transparent\0Aqua\0Black\0Blue\0Fuchsia\0Gray\0Green\0Lime\0Maroon\0Navy\0Olive\0Orange\0Purple\0Red\0Silver\0Teal\0White\0Yellow\0";
-static const char *gFontNames = "Cour\0Helv\0TiRo\0";
-static const char *gFontReadableNames = "Courier\0Helvetica\0TimesRoman\0";
-static const char* gQuaddingNames = "Left\0Center\0Right\0";
-
-static PdfColor gColorsValues[] = {
-	0x00000000, /* transparent */
-	0xff00ffff, /* aqua */
-	0xff000000, /* black */
-	0xff0000ff, /* blue */
-	0xffff00ff, /* fuchsia */
-	0xff808080, /* gray */
-	0xff008000, /* green */
-	0xff00ff00, /* lime */
-	0xff800000, /* maroon */
-	0xff000080, /* navy */
-	0xff808000, /* olive */
-	0xffffa500, /* orange */
-	0xff800080, /* purple */
-	0xffff0000, /* red */
-	0xffc0c0c0, /* silver */
-	0xff008080, /* teal */
-	0xffffffff, /* white */
-	0xffffff00, /* yellow */
-};
-
-static AnnotationType gAnnotsWithBorder[] = {
-    AnnotationType::FreeText,  AnnotationType::Ink,    AnnotationType::Line,
-    AnnotationType::Square,    AnnotationType::Circle, AnnotationType::Polygon,
-    AnnotationType::PolyLine,
-};
-
-static AnnotationType gAnnotsWithInteriorColor[] = {
-    AnnotationType::Line, AnnotationType::Square, AnnotationType::Circle,
-};
-
-static AnnotationType gAnnotsWithColor[] = {
-    AnnotationType::Stamp,     AnnotationType::Text,   AnnotationType::FileAttachment,
-    AnnotationType::Sound,     AnnotationType::Caret,     AnnotationType::FreeText,
-    AnnotationType::Ink,       AnnotationType::Line,      AnnotationType::Square,
-    AnnotationType::Circle,    AnnotationType::Polygon,   AnnotationType::PolyLine,
-    AnnotationType::Highlight, AnnotationType::Underline, AnnotationType::StrikeOut,
-    AnnotationType::Squiggly,
-};
-
-// list of annotaions where GetColor() returns background color
-// TODO: probably incomplete;
-static AnnotationType gAnnotsIsColorBackground[] = {
-    AnnotationType::FreeText,
-};
-// clang-format on
-
-const char* GetKnownColorName(PdfColor c) {
-    int n = (int)dimof(gColorsValues);
-    for (int i = 0; i < n; i++) {
-        if (c == gColorsValues[i]) {
-            const char* s = seqstrings::IdxToStr(gColors, i);
-            return s;
-        }
-    }
-    return nullptr;
-}
-
-struct EditAnnotationsWindow : Wnd {
-    void OnSize(UINT msg, UINT type, SIZE size) override;
-    void OnClose() override;
-
-    TabInfo* tab = nullptr;
-    LayoutBase* mainLayout = nullptr;
-
-    ListBox* listBox = nullptr;
-    Static* staticRect = nullptr;
-    Static* staticAuthor = nullptr;
-    Static* staticModificationDate = nullptr;
-    Static* staticPopup = nullptr;
-    Static* staticContents = nullptr;
-    Edit* editContents = nullptr;
-    Static* staticTextAlignment = nullptr;
-    DropDown* dropDownTextAlignment = nullptr;
-    Static* staticTextFont = nullptr;
-    DropDown* dropDownTextFont = nullptr;
-    Static* staticTextSize = nullptr;
-    Trackbar* trackbarTextSize = nullptr;
-    Static* staticTextColor = nullptr;
-    DropDown* dropDownTextColor = nullptr;
-
-    Static* staticLineStart = nullptr;
-    DropDown* dropDownLineStart = nullptr;
-    Static* staticLineEnd = nullptr;
-    DropDown* dropDownLineEnd = nullptr;
-
-    Static* staticIcon = nullptr;
-    DropDown* dropDownIcon = nullptr;
-
-    Static* staticBorder = nullptr;
-    Trackbar* trackbarBorder = nullptr;
-
-    Static* staticColor = nullptr;
-    DropDown* dropDownColor = nullptr;
-    Static* staticInteriorColor = nullptr;
-    DropDown* dropDownInteriorColor = nullptr;
-
-    Static* staticOpacity = nullptr;
-    Trackbar* trackbarOpacity = nullptr;
-
-    Button* buttonSaveAttachment = nullptr;
-    Button* buttonEmbedAttachment = nullptr;
-
-    Button* buttonDelete = nullptr;
-
-    Button* buttonSaveToCurrentFile = nullptr;
-    Button* buttonSaveToNewFile = nullptr;
-
-    Vec<Annotation*>* annotations = nullptr;
-    // currently selected annotation
-    Annotation* annot = nullptr;
-
-    bool skipGoToPage = false;
-
-    str::Str currTextColor;
-    str::Str currCustomColor;
-    str::Str currCustomInteriorColor;
-
-    ~EditAnnotationsWindow();
-
-    void ListBoxSelectionChanged();
-};
-
-static EngineMupdf* GetEngineMupdf(EditAnnotationsWindow* ew) {
-    // TODO: shouldn't happen but seen in crash report
-    if (!ew || !ew->tab) {
-        return nullptr;
-    }
-    DisplayModel* dm = ew->tab->AsFixed();
-    if (!dm) {
-        return nullptr;
-    }
-    return AsEngineMupdf(dm->GetEngine());
-}
-
-static void HidePerAnnotControls(EditAnnotationsWindow* ew) {
-    ew->staticRect->SetIsVisible(false);
-    ew->staticAuthor->SetIsVisible(false);
-    ew->staticModificationDate->SetIsVisible(false);
-    ew->staticPopup->SetIsVisible(false);
-    ew->staticContents->SetIsVisible(false);
-    ew->editContents->SetIsVisible(false);
-    ew->staticTextAlignment->SetIsVisible(false);
-    ew->dropDownTextAlignment->SetIsVisible(false);
-    ew->staticTextFont->SetIsVisible(false);
-    ew->dropDownTextFont->SetIsVisible(false);
-    ew->staticTextSize->SetIsVisible(false);
-    ew->trackbarTextSize->SetIsVisible(false);
-    ew->staticTextColor->SetIsVisible(false);
-    ew->dropDownTextColor->SetIsVisible(false);
-
-    ew->staticLineStart->SetIsVisible(false);
-    ew->dropDownLineStart->SetIsVisible(false);
-    ew->staticLineEnd->SetIsVisible(false);
-    ew->dropDownLineEnd->SetIsVisible(false);
-
-    ew->staticIcon->SetIsVisible(false);
-    ew->dropDownIcon->SetIsVisible(false);
-
-    ew->staticBorder->SetIsVisible(false);
-    ew->trackbarBorder->SetIsVisible(false);
-    ew->staticColor->SetIsVisible(false);
-    ew->dropDownColor->SetIsVisible(false);
-    ew->staticInteriorColor->SetIsVisible(false);
-    ew->dropDownInteriorColor->SetIsVisible(false);
-
-    ew->staticOpacity->SetIsVisible(false);
-    ew->trackbarOpacity->SetIsVisible(false);
-
-    ew->buttonSaveAttachment->SetIsVisible(false);
-    ew->buttonEmbedAttachment->SetIsVisible(false);
-
-    ew->buttonDelete->SetIsVisible(false);
-}
-
-static int FindStringInArray(const char* items, const char* toFind, int valIfNotFound = -1) {
-    int idx = seqstrings::StrToIdx(items, toFind);
-    if (idx < 0) {
-        idx = valIfNotFound;
-    }
-    return idx;
-}
-
-static bool IsAnnotationTypeInArray(AnnotationType* arr, size_t arrSize, AnnotationType toFind) {
-    for (size_t i = 0; i < arrSize; i++) {
-        if (toFind == arr[i]) {
-            return true;
-        }
-    }
-    return false;
-}
-
-void CloseAndDeleteEditAnnotationsWindow(EditAnnotationsWindow* ew) {
-    // this will trigger closing the window
-    delete ew;
-}
-
-static void DeleteAnnotations(EditAnnotationsWindow* ew) {
-    if (ew->annotations) {
-        DeleteVecMembers(*ew->annotations);
-        delete ew->annotations;
-    }
-    ew->annotations = nullptr;
-    ew->annot = nullptr;
-}
-
-EditAnnotationsWindow::~EditAnnotationsWindow() {
-    DeleteAnnotations(this);
-    delete mainLayout;
-}
-
-static bool DidAnnotationsChange(EditAnnotationsWindow* ew) {
-    EngineMupdf* engine = GetEngineMupdf(ew);
-    if (!engine) { // maybe seen in crash report
-<<<<<<< HEAD
-=======
-        ReportIf(true);
->>>>>>> fd6afd97
-        return false;
-    }
-    return EngineMupdfHasUnsavedAnnotations(engine);
-}
-
-static void EnableSaveIfAnnotationsChanged(EditAnnotationsWindow* ew) {
-    bool didChange = DidAnnotationsChange(ew);
-    ew->buttonSaveToCurrentFile->SetIsEnabled(didChange);
-    ew->buttonSaveToNewFile->SetIsEnabled(didChange);
-}
-
-static void RemoveDeletedAnnotations(Vec<Annotation*>* v) {
-again:
-    auto n = v->isize();
-    for (int i = 0; i < n; i++) {
-        auto a = v->at(i);
-        if (a->isDeleted) {
-            v->RemoveAt((size_t)i, 1);
-            delete a;
-            goto again;
-        }
-    }
-}
-
-// Annotation* is a temporary wrapper. Find matching in list of annotations
-static Annotation* FindMatchingAnnotation(EditAnnotationsWindow* ew, Annotation* annot) {
-    if (!ew || !ew->annotations) {
-        return annot;
-    }
-    for (auto a : *ew->annotations) {
-        if (IsAnnotationEq(a, annot)) {
-            return a;
-        }
-    }
-    return nullptr;
-}
-
-static void RebuildAnnotations(EditAnnotationsWindow* ew) {
-    RemoveDeletedAnnotations(ew->annotations);
-    auto model = new ListBoxModelStrings();
-    int n = 0;
-    if (ew->annotations) {
-        n = ew->annotations->isize();
-    }
-
-    str::Str s;
-    for (int i = 0; i < n; i++) {
-        auto annot = ew->annotations->at(i);
-        CrashIf(annot->isDeleted);
-        s.Reset();
-        s.AppendFmt("page %d, ", annot->pageNo);
-        const char* name = AnnotationReadableName(annot->type);
-        s.Append(name);
-        model->strings.Append(s.Get());
-    }
-
-    ew->listBox->SetModel(model);
-    EnableSaveIfAnnotationsChanged(ew);
-}
-
-void EditAnnotationsWindow::OnClose() {
-    tab->editAnnotsWindow = nullptr;
-    delete this; // sketchy
-}
-
-extern bool SaveAnnotationsToMaybeNewPdfFile(TabInfo* tab);
-static void GetAnnotationsFromEngine(EditAnnotationsWindow* ew, TabInfo* tab);
-static void UpdateUIForSelectedAnnotation(EditAnnotationsWindow* ew, int itemNo);
-
-static void ButtonSaveToNewFileHandler(EditAnnotationsWindow* ew) {
-    TabInfo* tab = ew->tab;
-    bool ok = SaveAnnotationsToMaybeNewPdfFile(tab);
-    if (!ok) {
-        return;
-    }
-}
-
-static void ButtonSaveToCurrentPDFHandler(EditAnnotationsWindow* ew) {
-    TabInfo* tab = ew->tab;
-    EngineMupdf* engine = GetEngineMupdf(ew);
-    const char* path = engine->FileName();
-    bool ok = EngineMupdfSaveUpdated(engine, {}, [&tab, &path](const char* mupdfErr) {
-        str::Str msg;
-        // TODO: duplicated message
-        msg.AppendFmt(_TRA("Saving of '%s' failed with: '%s'"), path, mupdfErr);
-        NotificationCreateArgs args;
-        args.hwndParent = tab->win->hwndCanvas;
-        args.msg = msg.Get();
-        args.warning = true;
-        args.timeoutMs = 0;
-        ShowNotification(args);
-    });
-    if (!ok) {
-        return;
-    }
-    str::Str msg;
-    msg.AppendFmt(_TRA("Saved annotations to '%s'"), path);
-    NotificationCreateArgs args;
-    args.hwndParent = tab->win->hwndCanvas;
-    args.msg = msg.Get();
-    ShowNotification(args);
-
-    // TODO: hacky: set tab->editAnnotsWindow to nullptr to
-    // disable a check in ReloadDocuments. Could pass additional argument
-    auto tmpWin = tab->editAnnotsWindow;
-    tab->editAnnotsWindow = nullptr;
-    ReloadDocument(tab->win, false);
-    tab->editAnnotsWindow = tmpWin;
-
-    DeleteAnnotations(ew);
-    GetAnnotationsFromEngine(ew, tab);
-    UpdateUIForSelectedAnnotation(ew, -1);
-}
-
-static void ItemsFromSeqstrings(StrVec& items, const char* strings) {
-    while (strings) {
-        items.Append(strings);
-        seqstrings::Next(strings);
-    }
-}
-
-static void DropDownFillColors(DropDown* w, PdfColor col, str::Str& customColor) {
-    StrVec items;
-    ItemsFromSeqstrings(items, gColors);
-    const char* colorName = GetKnownColorName(col);
-    int idx = seqstrings::StrToIdx(gColors, colorName);
-    if (idx < 0) {
-        customColor.Reset();
-        SerializePdfColor(col, customColor);
-        items.Append(customColor.LendData());
-        idx = items.Size() - 1;
-    }
-    w->SetItems(items);
-    w->SetCurrentSelection(idx);
-}
-
-static PdfColor GetDropDownColor(const char* sv) {
-    int idx = seqstrings::StrToIdx(gColors, sv);
-    if (idx >= 0) {
-        int nMaxColors = (int)dimof(gColorsValues);
-        CrashIf(idx >= nMaxColors);
-        if (idx < nMaxColors) {
-            return gColorsValues[idx];
-        }
-        return 0;
-    }
-    ParsedColor col;
-    ParseColor(col, sv);
-    return col.pdfCol;
-}
-
-// TODO: mupdf shows it in 1.6 but not 1.7. Why?
-bool gShowRect = true;
-
-static void DoRect(EditAnnotationsWindow* ew, Annotation* annot) {
-    if (!gShowRect) {
-        return;
-    }
-    str::Str s;
-    RectF rect = GetRect(annot);
-    int x = (int)rect.x;
-    int y = (int)rect.y;
-    int dx = (int)rect.dx;
-    int dy = (int)rect.dy;
-    s.AppendFmt(_TRA("Rect: x=%d y=%d dx=%d dy=%d"), x, y, dx, dy);
-    ew->staticRect->SetText(s.Get());
-    ew->staticRect->SetIsVisible(true);
-}
-
-static void DoAuthor(EditAnnotationsWindow* ew, Annotation* annot) {
-    const char* author = Author(annot);
-    bool isVisible = !str::IsEmpty(author);
-    if (!isVisible) {
-        return;
-    }
-    str::Str s;
-    s.AppendFmt(_TRA("Author: %s"), author);
-    ew->staticAuthor->SetText(s.Get());
-    ew->staticAuthor->SetIsVisible(true);
-}
-
-static void AppendPdfDate(str::Str& s, time_t secs) {
-    struct tm tm;
-    gmtime_s(&tm, &secs);
-    char buf[100];
-    strftime(buf, sizeof buf, "%Y-%m-%d %H:%M UTC", &tm);
-    s.Append(buf);
-}
-
-static void DoModificationDate(EditAnnotationsWindow* ew, Annotation* annot) {
-    bool isVisible = (ModificationDate(annot) != 0);
-    if (!isVisible) {
-        return;
-    }
-    str::Str s;
-    s.Append(_TRA("Date:"));
-    s.Append(" "); // apptranslator doesn't handle spaces at the end of translated string
-    AppendPdfDate(s, ModificationDate(annot));
-    ew->staticModificationDate->SetText(s.Get());
-    ew->staticModificationDate->SetIsVisible(true);
-}
-
-static void DoPopup(EditAnnotationsWindow* ew, Annotation* annot) {
-    int popupId = PopupId(annot);
-    if (popupId < 0) {
-        return;
-    }
-    str::Str s;
-    s.AppendFmt(_TRA("Popup: %d 0 R"), popupId);
-    ew->staticPopup->SetText(s.Get());
-    ew->staticPopup->SetIsVisible(true);
-}
-
-static void DoContents(EditAnnotationsWindow* ew, Annotation* annot) {
-    str::Str s = Contents(annot);
-    // TODO: don't replace if already is "\r\n"
-    Replace(s, "\n", "\r\n");
-    ew->editContents->SetText(s.Get());
-    ew->staticContents->SetIsVisible(true);
-    ew->editContents->SetIsVisible(true);
-}
-
-static void DoTextAlignment(EditAnnotationsWindow* ew, Annotation* annot) {
-    if (Type(annot) != AnnotationType::FreeText) {
-        return;
-    }
-    int itemNo = Quadding(annot);
-    const char* items = gQuaddingNames;
-    ew->dropDownTextAlignment->SetItemsSeqStrings(items);
-    ew->dropDownTextAlignment->SetCurrentSelection(itemNo);
-    ew->staticTextAlignment->SetIsVisible(true);
-    ew->dropDownTextAlignment->SetIsVisible(true);
-}
-
-static void TextAlignmentSelectionChanged(EditAnnotationsWindow* ew) {
-    auto idx = ew->dropDownTextAlignment->GetCurrentSelection();
-    int newQuadding = idx;
-    SetQuadding(ew->annot, newQuadding);
-    EnableSaveIfAnnotationsChanged(ew);
-    WindowInfoRerender(ew->tab->win);
-}
-
-static void DoTextFont(EditAnnotationsWindow* ew, Annotation* annot) {
-    if (Type(annot) != AnnotationType::FreeText) {
-        return;
-    }
-    const char* fontName = DefaultAppearanceTextFont(annot);
-    // TODO: might have other fonts, like "Symb" and "ZaDb"
-    auto itemNo = seqstrings::StrToIdx(gFontNames, fontName);
-    if (itemNo < 0) {
-        return;
-    }
-    ew->dropDownTextFont->SetItemsSeqStrings(gFontReadableNames);
-    ew->dropDownTextFont->SetCurrentSelection(itemNo);
-    ew->staticTextFont->SetIsVisible(true);
-    ew->dropDownTextFont->SetIsVisible(true);
-}
-
-static void TextFontSelectionChanged(EditAnnotationsWindow* ew) {
-    auto idx = ew->dropDownTextFont->GetCurrentSelection();
-    const char* font = seqstrings::IdxToStr(gFontNames, idx);
-    SetDefaultAppearanceTextFont(ew->annot, font);
-    EnableSaveIfAnnotationsChanged(ew);
-    WindowInfoRerender(ew->tab->win);
-}
-
-static void DoTextSize(EditAnnotationsWindow* ew, Annotation* annot) {
-    if (Type(annot) != AnnotationType::FreeText) {
-        return;
-    }
-    int fontSize = DefaultAppearanceTextSize(annot);
-    AutoFreeStr s = str::Format(_TRA("Text Size: %d"), fontSize);
-    ew->staticTextSize->SetText(s.Get());
-    SetDefaultAppearanceTextSize(ew->annot, fontSize);
-    ew->trackbarTextSize->SetValue(fontSize);
-    ew->staticTextSize->SetIsVisible(true);
-    ew->trackbarTextSize->SetIsVisible(true);
-}
-
-static void TextFontSizeChanging(EditAnnotationsWindow* ew, TrackbarPosChangingEvent* ev) {
-    int fontSize = ev->pos;
-    SetDefaultAppearanceTextSize(ew->annot, fontSize);
-    AutoFreeStr s = str::Format(_TRA("Text Size: %d"), fontSize);
-    ew->staticTextSize->SetText(s.Get());
-    EnableSaveIfAnnotationsChanged(ew);
-    WindowInfoRerender(ew->tab->win);
-}
-
-static void DoTextColor(EditAnnotationsWindow* ew, Annotation* annot) {
-    if (Type(annot) != AnnotationType::FreeText) {
-        return;
-    }
-    PdfColor col = DefaultAppearanceTextColor(annot);
-    DropDownFillColors(ew->dropDownTextColor, col, ew->currTextColor);
-    ew->staticTextColor->SetIsVisible(true);
-    ew->dropDownTextColor->SetIsVisible(true);
-}
-
-static void TextColorSelectionChanged(EditAnnotationsWindow* ew) {
-    auto idx = ew->dropDownTextColor->GetCurrentSelection();
-    char* item = ew->dropDownTextColor->items.at(idx);
-    auto col = GetDropDownColor(item);
-    SetDefaultAppearanceTextColor(ew->annot, col);
-    EnableSaveIfAnnotationsChanged(ew);
-    WindowInfoRerender(ew->tab->win);
-}
-
-static void DoBorder(EditAnnotationsWindow* ew, Annotation* annot) {
-    size_t n = dimof(gAnnotsWithBorder);
-    bool isVisible = IsAnnotationTypeInArray(gAnnotsWithBorder, n, Type(annot));
-    if (!isVisible) {
-        return;
-    }
-    int borderWidth = BorderWidth(annot);
-    borderWidth = std::clamp(borderWidth, borderWidthMin, borderWidthMax);
-    AutoFreeStr s = str::Format(_TRA("Border: %d"), borderWidth);
-    ew->staticBorder->SetText(s.Get());
-    ew->trackbarBorder->SetValue(borderWidth);
-    ew->staticBorder->SetIsVisible(true);
-    ew->trackbarBorder->SetIsVisible(true);
-}
-
-static void BorderWidthChanging(EditAnnotationsWindow* ew, TrackbarPosChangingEvent* ev) {
-    int borderWidth = ev->pos;
-    SetBorderWidth(ew->annot, borderWidth);
-    AutoFreeStr s = str::Format(_TRA("Border: %d"), borderWidth);
-    ew->staticBorder->SetText(s.Get());
-    EnableSaveIfAnnotationsChanged(ew);
-    WindowInfoRerender(ew->tab->win);
-}
-
-static void DoLineStartEnd(EditAnnotationsWindow* ew, Annotation* annot) {
-    if (Type(annot) != AnnotationType::Line) {
-        return;
-    }
-    int start = 0;
-    int end = 0;
-    GetLineEndingStyles(annot, &start, &end);
-    ew->dropDownLineStart->SetItemsSeqStrings(gLineEndingStyles);
-    ew->dropDownLineStart->SetCurrentSelection(start);
-    ew->dropDownLineEnd->SetItemsSeqStrings(gLineEndingStyles);
-    ew->dropDownLineEnd->SetCurrentSelection(end);
-    ew->staticLineStart->SetIsVisible(true);
-    ew->dropDownLineStart->SetIsVisible(true);
-    ew->staticLineEnd->SetIsVisible(true);
-    ew->dropDownLineEnd->SetIsVisible(true);
-}
-
-static void LineStartSelectionChanged(EditAnnotationsWindow* ew) {
-    int start = 0;
-    int end = 0;
-    GetLineEndingStyles(ew->annot, &start, &end);
-    auto idx = ew->dropDownLineStart->GetCurrentSelection();
-    int newVal = idx;
-    start = newVal;
-    EnableSaveIfAnnotationsChanged(ew);
-    WindowInfoRerender(ew->tab->win);
-}
-
-static void LineEndSelectionChanged(EditAnnotationsWindow* ew) {
-    int start = 0;
-    int end = 0;
-    GetLineEndingStyles(ew->annot, &start, &end);
-    auto idx = ew->dropDownLineEnd->GetCurrentSelection();
-    int newVal = idx;
-    end = newVal;
-    EnableSaveIfAnnotationsChanged(ew);
-    WindowInfoRerender(ew->tab->win);
-}
-
-static void DoIcon(EditAnnotationsWindow* ew, Annotation* annot) {
-    const char* itemName = IconName(annot);
-    const char* items = nullptr;
-    switch (Type(annot)) {
-        case AnnotationType::Text:
-            items = gAnnotationTextIcons;
-            break;
-        case AnnotationType::FileAttachment:
-            items = gFileAttachmentUcons;
-            break;
-        case AnnotationType::Sound:
-            items = gSoundIcons;
-            break;
-        case AnnotationType::Stamp:
-            items = gStampIcons;
-            break;
-    }
-    if (!items || str::IsEmpty(itemName)) {
-        return;
-    }
-    ew->dropDownIcon->SetItemsSeqStrings(items);
-    int idx = FindStringInArray(items, itemName, 0);
-    ew->dropDownIcon->SetCurrentSelection(idx);
-    ew->staticIcon->SetIsVisible(true);
-    ew->dropDownIcon->SetIsVisible(true);
-}
-
-static void IconSelectionChanged(EditAnnotationsWindow* ew) {
-    auto idx = ew->dropDownIcon->GetCurrentSelection();
-    auto item = ew->dropDownIcon->items.at(idx);
-    SetIconName(ew->annot, item);
-    EnableSaveIfAnnotationsChanged(ew);
-    WindowInfoRerender(ew->tab->win);
-}
-
-static void DoColor(EditAnnotationsWindow* ew, Annotation* annot) {
-    size_t n = dimof(gAnnotsWithColor);
-    bool isVisible = IsAnnotationTypeInArray(gAnnotsWithColor, n, Type(annot));
-    if (!isVisible) {
-        return;
-    }
-    PdfColor col = GetColor(annot);
-    DropDownFillColors(ew->dropDownColor, col, ew->currCustomColor);
-    n = dimof(gAnnotsIsColorBackground);
-    bool isBgCol = IsAnnotationTypeInArray(gAnnotsIsColorBackground, n, Type(annot));
-    if (isBgCol) {
-        ew->staticColor->SetText(_TR("Background Color:"));
-    } else {
-        ew->staticColor->SetText(_TR("Color:"));
-    }
-    ew->staticColor->SetIsVisible(true);
-    ew->dropDownColor->SetIsVisible(true);
-}
-
-static void ColorSelectionChanged(EditAnnotationsWindow* ew) {
-    auto idx = ew->dropDownColor->GetCurrentSelection();
-    auto item = ew->dropDownColor->items.at(idx);
-    auto col = GetDropDownColor(item);
-    SetColor(ew->annot, col);
-    EnableSaveIfAnnotationsChanged(ew);
-    WindowInfoRerender(ew->tab->win);
-}
-
-static void DoInteriorColor(EditAnnotationsWindow* ew, Annotation* annot) {
-    size_t n = dimof(gAnnotsWithInteriorColor);
-    bool isVisible = IsAnnotationTypeInArray(gAnnotsWithInteriorColor, n, Type(annot));
-    if (!isVisible) {
-        return;
-    }
-    PdfColor col = InteriorColor(annot);
-    DropDownFillColors(ew->dropDownInteriorColor, col, ew->currCustomInteriorColor);
-    ew->staticInteriorColor->SetIsVisible(true);
-    ew->dropDownInteriorColor->SetIsVisible(true);
-}
-
-static void InteriorColorSelectionChanged(EditAnnotationsWindow* ew) {
-    auto idx = ew->dropDownInteriorColor->GetCurrentSelection();
-    auto item = ew->dropDownInteriorColor->items.at(idx);
-    auto col = GetDropDownColor(item);
-    SetInteriorColor(ew->annot, col);
-    EnableSaveIfAnnotationsChanged(ew);
-    WindowInfoRerender(ew->tab->win);
-}
-
-static void DoOpacity(EditAnnotationsWindow* ew, Annotation* annot) {
-    if (Type(annot) != AnnotationType::Highlight) {
-        return;
-    }
-    int opacity = Opacity(ew->annot);
-    AutoFreeStr s = str::Format(_TRA("Opacity: %d"), opacity);
-    ew->staticOpacity->SetText(s.Get());
-    ew->staticOpacity->SetIsVisible(true);
-    ew->trackbarOpacity->SetIsVisible(true);
-    ew->trackbarOpacity->SetValue(opacity);
-}
-
-static void DoSaveEmbed(EditAnnotationsWindow* ew, Annotation* annot) {
-    if (Type(annot) != AnnotationType::FileAttachment) {
-        return;
-    }
-    ew->buttonSaveAttachment->SetIsVisible(true);
-    ew->buttonEmbedAttachment->SetIsVisible(true);
-}
-
-static void OpacityChanging(EditAnnotationsWindow* ew, TrackbarPosChangingEvent* ev) {
-    int opacity = ev->pos;
-    SetOpacity(ew->annot, opacity);
-    AutoFreeStr s = str::Format(_TRA("Opacity: %d"), opacity);
-    ew->staticOpacity->SetText(s.Get());
-    EnableSaveIfAnnotationsChanged(ew);
-    WindowInfoRerender(ew->tab->win);
-}
-
-static void UpdateUIForSelectedAnnotation(EditAnnotationsWindow* ew, int itemNo) {
-    int annotPageNo = -1;
-    ew->annot = nullptr;
-
-    // get annotation at index itemNo, skipping deleted annotations
-    int idx = 0;
-    int nAnnots = ew->annotations->isize();
-    for (int i = 0; itemNo >= 0 && i < nAnnots; i++) {
-        auto annot = ew->annotations->at(i);
-        if (annot->isDeleted) {
-            continue;
-        }
-        if (idx < itemNo) {
-            ++idx;
-            continue;
-        }
-        ew->annot = annot;
-        annotPageNo = PageNo(annot);
-        break;
-    }
-
-    HidePerAnnotControls(ew);
-    if (ew->annot) {
-        DoRect(ew, ew->annot);
-        DoAuthor(ew, ew->annot);
-        DoModificationDate(ew, ew->annot);
-        DoPopup(ew, ew->annot);
-        DoContents(ew, ew->annot);
-
-        DoTextAlignment(ew, ew->annot);
-        DoTextFont(ew, ew->annot);
-        DoTextSize(ew, ew->annot);
-        DoTextColor(ew, ew->annot);
-
-        DoLineStartEnd(ew, ew->annot);
-
-        DoIcon(ew, ew->annot);
-
-        DoBorder(ew, ew->annot);
-        DoColor(ew, ew->annot);
-        DoInteriorColor(ew, ew->annot);
-
-        DoOpacity(ew, ew->annot);
-        DoSaveEmbed(ew, ew->annot);
-
-        ew->buttonDelete->SetIsVisible(true);
-    }
-
-    // TODO: get from client size
-    auto currBounds = ew->mainLayout->lastBounds;
-    int dx = currBounds.dx;
-    int dy = currBounds.dy;
-    LayoutAndSizeToContent(ew->mainLayout, dx, dy, ew->hwnd);
-    if (annotPageNo < 1) {
-        return;
-    }
-    if (ew->skipGoToPage) {
-        ew->skipGoToPage = false;
-        return;
-    }
-    DisplayModel* dm = ew->tab->AsFixed();
-    int nPages = dm->PageCount();
-    if (annotPageNo > nPages) {
-        // see https://github.com/sumatrapdfreader/sumatrapdf/issues/1701
-        logf("UpdateUIForSelectedAnnotation: invalid annotPageNo (%d), should be <= than nPages (%d)\n", annotPageNo,
-             nPages);
-    }
-    // TODO: should skip if annot is already visible but need
-    // DisplayModel::IsPageAreaVisible() function
-    // TODO: use GoToPage() with x/y position
-    dm->GoToPage(annotPageNo, false);
-}
-
-static void ButtonSaveAttachment(EditAnnotationsWindow* ew) {
-    CrashIf(!ew->annot);
-    // TODO: implement me
-    MessageBoxNYI(ew->hwnd);
-}
-
-static void ButtonEmbedAttachment(EditAnnotationsWindow* ew) {
-    CrashIf(!ew->annot);
-    // TODO: implement me
-    MessageBoxNYI(ew->hwnd);
-}
-
-void DeleteAnnotationAndUpdateUI(TabInfo* tab, EditAnnotationsWindow* ew, Annotation* annot) {
-    annot = FindMatchingAnnotation(ew, annot);
-    DeleteAnnotation(annot);
-    if (ew != nullptr) {
-        // can be null if called from Menu.cpp and annotations window is not visible
-        RebuildAnnotations(ew);
-        UpdateUIForSelectedAnnotation(ew, 0);
-        ew->listBox->SetCurrentSelection(0);
-    }
-    WindowInfoRerender(tab->win);
-    ToolbarUpdateStateForWindow(tab->win, false);
-}
-
-static void ButtonDeleteHandler(EditAnnotationsWindow* ew) {
-    CrashIf(!ew->annot);
-    DeleteAnnotationAndUpdateUI(ew->tab, ew, ew->annot);
-}
-
-void EditAnnotationsWindow::ListBoxSelectionChanged() {
-    int itemNo = listBox->GetCurrentSelection();
-    UpdateUIForSelectedAnnotation(this, itemNo);
-}
-
-static UINT_PTR gWindowInfoRerenderTimer = 0;
-static MainWindow* gWindowInfoForRender = nullptr;
-
-// TODO: there seems to be a leak
-static void ContentsChanged(EditAnnotationsWindow* ew) {
-    auto txt = ew->editContents->GetText();
-    SetContents(ew->annot, txt);
-    EnableSaveIfAnnotationsChanged(ew);
-
-    MainWindow* win = ew->tab->win;
-    if (gWindowInfoRerenderTimer != 0) {
-        // logf("ContentsChanged: killing existing timer for re-render of MainWindow\n");
-        KillTimer(win->hwndCanvas, gWindowInfoRerenderTimer);
-        gWindowInfoRerenderTimer = 0;
-    }
-    UINT timeoutInMs = 1000;
-    gWindowInfoForRender = win;
-    gWindowInfoRerenderTimer = SetTimer(win->hwndCanvas, 1, timeoutInMs, [](HWND, UINT, UINT_PTR, DWORD) {
-        if (WindowInfoStillValid(gWindowInfoForRender)) {
-            // logf("ContentsChanged: re-rendering MainWindow\n");
-            WindowInfoRerender(gWindowInfoForRender);
-        } else {
-            // logf("ContentsChanged: NOT re-rendering MainWindow because is not valid anymore\n");
-        }
-        gWindowInfoRerenderTimer = 0;
-    });
-}
-
-void EditAnnotationsWindow::OnSize(UINT msg, UINT type, SIZE size) {
-    if (msg != WM_SIZE) {
-        return;
-    }
-    if (!mainLayout) {
-        return;
-    }
-    int dx = (int)size.cx;
-    int dy = (int)size.cy;
-    if (dx == 0 || dy == 0) {
-        return;
-    }
-    InvalidateRect(hwnd, nullptr, false);
-    if (false && mainLayout->lastBounds.EqSize(dx, dy)) {
-        // avoid un-necessary layout
-        return;
-    }
-    LayoutToSize(mainLayout, {dx, dy});
-}
-
-static Static* CreateStatic(HWND parent, const char* s = nullptr) {
-    auto w = new Static();
-    StaticCreateArgs args;
-    args.parent = parent;
-    args.text = s;
-    HWND hwnd = w->Create(args);
-    CrashIf(!hwnd);
-    return w;
-}
-
-static void CreateMainLayout(EditAnnotationsWindow* ew) {
-    HWND parent = ew->hwnd;
-    auto vbox = new VBox();
-    vbox->alignMain = MainAxisAlign::MainStart;
-    vbox->alignCross = CrossAxisAlign::Stretch;
-
-    {
-        ListBoxCreateArgs args;
-        args.parent = parent;
-        args.idealSizeLines = 5;
-        auto w = new ListBox();
-        w->SetInsetsPt(4, 0);
-        w->Create(args);
-        auto lbModel = new ListBoxModelStrings();
-        w->SetModel(lbModel);
-        w->onSelectionChanged = std::bind(&EditAnnotationsWindow::ListBoxSelectionChanged, ew);
-        ew->listBox = w;
-        vbox->AddChild(w);
-    }
-
-    {
-        auto w = CreateStatic(parent);
-        ew->staticRect = w;
-        vbox->AddChild(w);
-    }
-
-    {
-        auto w = CreateStatic(parent);
-        // WindowBaseLayout* l2 = (WindowBaseLayout*)l;
-        // l2->SetInsetsPt(20, 0, 0, 0);
-        ew->staticAuthor = w;
-        vbox->AddChild(w);
-    }
-
-    {
-        auto w = CreateStatic(parent);
-        ew->staticModificationDate = w;
-        vbox->AddChild(w);
-    }
-
-    {
-        auto w = CreateStatic(parent);
-        ew->staticPopup = w;
-        vbox->AddChild(w);
-    }
-
-    {
-        auto w = CreateStatic(parent, _TRA("Contents:"));
-        ew->staticContents = w;
-        w->SetInsetsPt(4, 0, 0, 0);
-        vbox->AddChild(w);
-    }
-
-    {
-        EditCreateArgs args;
-        args.parent = parent;
-        args.isMultiLine = true;
-        args.idealSizeLines = 5;
-        auto w = new Edit();
-        HWND hwnd = w->Create(args);
-        CrashIf(!hwnd);
-        w->maxDx = 150;
-        w->onTextChanged = [ew]() { return ContentsChanged(ew); };
-        ew->editContents = w;
-        vbox->AddChild(w);
-    }
-
-    {
-        auto w = CreateStatic(parent, _TRA("Text Alignment:"));
-        w->SetInsetsPt(8, 0, 0, 0);
-        ew->staticTextAlignment = w;
-        vbox->AddChild(w);
-    }
-
-    {
-        DropDownCreateArgs args;
-        args.parent = parent;
-
-        auto w = new DropDown();
-        w->SetInsetsPt(4, 0, 0, 0);
-        w->Create(args);
-
-        w->SetItemsSeqStrings(gQuaddingNames);
-        w->onSelectionChanged = [ew]() { return TextAlignmentSelectionChanged(ew); };
-        ew->dropDownTextAlignment = w;
-        vbox->AddChild(w);
-    }
-
-    {
-        auto w = CreateStatic(parent, "Text Font:");
-        w->SetInsetsPt(8, 0, 0, 0);
-        ew->staticTextFont = w;
-        vbox->AddChild(w);
-    }
-
-    {
-        DropDownCreateArgs args;
-        args.parent = parent;
-        auto w = new DropDown();
-        w->SetInsetsPt(4, 0, 0, 0);
-
-        w->Create(args);
-        w->SetItemsSeqStrings(gQuaddingNames);
-        w->onSelectionChanged = [ew]() { return TextFontSelectionChanged(ew); };
-        ew->dropDownTextFont = w;
-        vbox->AddChild(w);
-    }
-
-    {
-        auto w = CreateStatic(parent, _TRA("Text Size:"));
-        w->SetInsetsPt(8, 0, 0, 0);
-        ew->staticTextSize = w;
-        vbox->AddChild(w);
-    }
-
-    {
-        TrackbarCreateArgs args;
-        args.parent = parent;
-        args.rangeMin = 8;
-        args.rangeMax = 36;
-
-        auto w = new Trackbar();
-        w->SetInsetsPt(4, 0, 0, 0);
-
-        w->Create(args);
-
-        w->onPosChanging = [ew](auto&& PH1) { return TextFontSizeChanging(ew, std::forward<decltype(PH1)>(PH1)); };
-        ew->trackbarTextSize = w;
-        vbox->AddChild(w);
-    }
-
-    {
-        auto w = CreateStatic(parent, _TRA("Text Color:"));
-        ew->staticTextColor = w;
-        vbox->AddChild(w);
-    }
-
-    {
-        DropDownCreateArgs args;
-        args.parent = parent;
-        auto w = new DropDown();
-        w->SetInsetsPt(4, 0, 0, 0);
-        w->Create(args);
-
-        w->SetItemsSeqStrings(gColors);
-        w->onSelectionChanged = [ew]() { return TextColorSelectionChanged(ew); };
-        ew->dropDownTextColor = w;
-        vbox->AddChild(w);
-    }
-
-    {
-        auto w = CreateStatic(parent, _TRA("Line Start:"));
-        w->SetInsetsPt(8, 0, 0, 0);
-        ew->staticLineStart = w;
-        vbox->AddChild(w);
-    }
-
-    {
-        DropDownCreateArgs args;
-        args.parent = parent;
-
-        auto w = new DropDown();
-        w->SetInsetsPt(4, 0, 0, 0);
-        w->Create(args);
-
-        w->onSelectionChanged = [ew]() { return LineStartSelectionChanged(ew); };
-        ew->dropDownLineStart = w;
-        vbox->AddChild(w);
-    }
-
-    {
-        auto w = CreateStatic(parent, _TRA("Line End:"));
-        w->SetInsetsPt(8, 0, 0, 0);
-        ew->staticLineEnd = w;
-        vbox->AddChild(w);
-    }
-
-    {
-        DropDownCreateArgs args;
-        args.parent = parent;
-        auto w = new DropDown();
-        w->SetInsetsPt(4, 0, 0, 0);
-        w->Create(args);
-
-        w->onSelectionChanged = [ew]() { return LineEndSelectionChanged(ew); };
-        ew->dropDownLineEnd = w;
-        vbox->AddChild(w);
-    }
-
-    {
-        auto w = CreateStatic(parent, _TRA("Icon:"));
-        w->SetInsetsPt(8, 0, 0, 0);
-        ew->staticIcon = w;
-        vbox->AddChild(w);
-    }
-
-    {
-        DropDownCreateArgs args;
-        args.parent = parent;
-        auto w = new DropDown();
-        w->SetInsetsPt(4, 0, 0, 0);
-        w->Create(args);
-
-        w->onSelectionChanged = [ew]() { return IconSelectionChanged(ew); };
-        ew->dropDownIcon = w;
-        vbox->AddChild(w);
-    }
-
-    {
-        auto w = CreateStatic(parent, "Border:");
-        w->SetInsetsPt(8, 0, 0, 0);
-        ew->staticBorder = w;
-        vbox->AddChild(w);
-    }
-
-    {
-        TrackbarCreateArgs args;
-        args.parent = parent;
-        args.rangeMin = borderWidthMin;
-        args.rangeMax = borderWidthMax;
-        auto w = new Trackbar();
-        w->Create(args);
-        w->onPosChanging = [ew](auto&& PH1) { return BorderWidthChanging(ew, std::forward<decltype(PH1)>(PH1)); };
-        ew->trackbarBorder = w;
-        vbox->AddChild(w);
-    }
-
-    {
-        auto w = CreateStatic(parent, _TRA("Color:"));
-        w->SetInsetsPt(8, 0, 0, 0);
-        ew->staticColor = w;
-        vbox->AddChild(w);
-    }
-
-    {
-        DropDownCreateArgs args;
-        args.parent = parent;
-
-        auto w = new DropDown();
-        w->SetInsetsPt(4, 0, 0, 0);
-        w->Create(args);
-        w->SetItemsSeqStrings(gColors);
-        w->onSelectionChanged = [ew]() { return ColorSelectionChanged(ew); };
-        ew->dropDownColor = w;
-        vbox->AddChild(w);
-    }
-
-    {
-        auto w = CreateStatic(parent, _TRA("Interior Color:"));
-        w->SetInsetsPt(8, 0, 0, 0);
-        ew->staticInteriorColor = w;
-        vbox->AddChild(w);
-    }
-
-    {
-        DropDownCreateArgs args;
-        args.parent = parent;
-
-        auto w = new DropDown();
-        w->SetInsetsPt(4, 0, 0, 0);
-        w->Create(args);
-
-        w->SetItemsSeqStrings(gColors);
-        w->onSelectionChanged = [ew]() { return InteriorColorSelectionChanged(ew); };
-        ew->dropDownInteriorColor = w;
-        vbox->AddChild(w);
-    }
-
-    {
-        auto w = CreateStatic(parent, _TRA("Opacity:"));
-        w->SetInsetsPt(8, 0, 0, 0);
-        ew->staticOpacity = w;
-        vbox->AddChild(w);
-    }
-
-    {
-        TrackbarCreateArgs args;
-        args.parent = parent;
-        args.rangeMin = 0;
-        args.rangeMax = 255;
-
-        auto w = new Trackbar();
-        w->Create(args);
-
-        w->onPosChanging = [ew](auto&& PH1) { return OpacityChanging(ew, std::forward<decltype(PH1)>(PH1)); };
-        ew->trackbarOpacity = w;
-        vbox->AddChild(w);
-    }
-
-    {
-        ButtonCreateArgs args;
-        args.parent = parent;
-        args.text = "Save...";
-
-        auto w = new Button();
-        w->SetInsetsPt(8, 0, 0, 0);
-        HWND hwnd = w->Create(args);
-        CrashIf(!hwnd);
-
-        w->onClicked = [ew] { return ButtonSaveAttachment(ew); };
-        ew->buttonSaveAttachment = w;
-        vbox->AddChild(w);
-    }
-
-    {
-        ButtonCreateArgs args;
-        args.parent = parent;
-        args.text = "Embed...";
-
-        auto w = new Button();
-        w->SetInsetsPt(8, 0, 0, 0);
-        HWND hwnd = w->Create(args);
-        CrashIf(!hwnd);
-
-        w->onClicked = [ew] { return ButtonEmbedAttachment(ew); };
-        ew->buttonEmbedAttachment = w;
-        vbox->AddChild(w);
-    }
-
-    {
-        ButtonCreateArgs args;
-        args.parent = parent;
-        args.text = "Delete annotation";
-
-        auto w = new Button();
-        w->SetInsetsPt(11, 0, 0, 0);
-        HWND hwnd = w->Create(args);
-        CrashIf(!hwnd);
-
-        // TODO: doesn't work
-        // w->SetTextColor(MkColor(0xff, 0, 0));
-
-        w->onClicked = [ew] { return ButtonDeleteHandler(ew); };
-        ew->buttonDelete = w;
-        vbox->AddChild(w);
-    }
-
-    {
-        // used to take all available space between the what's above and below
-        auto w = new Spacer(0, 0);
-        vbox->AddChild(w, 1);
-    }
-
-    {
-        ButtonCreateArgs args;
-        args.parent = parent;
-        // TODO: maybe  file name e.g. "Save changes to foo.pdf"
-        args.text = _TRA("Save changes to existing PDF");
-
-        auto w = new Button();
-        HWND hwnd = w->Create(args);
-        CrashIf(!hwnd);
-
-        w->SetIsEnabled(false); // only enabled if there are changes
-        w->onClicked = [ew] { return ButtonSaveToCurrentPDFHandler(ew); };
-        ew->buttonSaveToCurrentFile = w;
-        vbox->AddChild(w);
-    }
-
-    {
-        ButtonCreateArgs args;
-        args.parent = parent;
-        // TODO: maybe  file name e.g. "Save changes to foo.pdf"
-        args.text = _TRA("Save changes to a new PDF");
-
-        auto w = new Button();
-        w->SetInsetsPt(8, 0, 0, 0);
-        HWND hwnd = w->Create(args);
-        CrashIf(!hwnd);
-
-        w->SetIsEnabled(false); // only enabled if there are changes
-        w->onClicked = [ew] { return ButtonSaveToNewFileHandler(ew); };
-        ew->buttonSaveToNewFile = w;
-        vbox->AddChild(w);
-    }
-
-    auto padding = new Padding(vbox, DpiScaledInsets(parent, 4, 8));
-    ew->mainLayout = padding;
-    HidePerAnnotControls(ew);
-}
-
-static void GetAnnotationsFromEngine(EditAnnotationsWindow* ew, TabInfo* tab) {
-    Vec<Annotation*>* annots = new Vec<Annotation*>();
-    EngineMupdf* engine = GetEngineMupdf(ew);
-    EngineGetAnnotations(engine, annots);
-
-    ew->tab = tab;
-    tab->editAnnotsWindow = ew;
-    ew->annotations = annots;
-    RebuildAnnotations(ew);
-}
-
-static bool SelectAnnotationInListBox(EditAnnotationsWindow* ew, Annotation* annot) {
-    if (!annot) {
-        ew->listBox->SetCurrentSelection(-1);
-        return false;
-    }
-    int n = ew->annotations->isize();
-    for (int i = 0; i < n; i++) {
-        Annotation* a = ew->annotations->at(i);
-        if (IsAnnotationEq(a, annot)) {
-            ew->listBox->SetCurrentSelection(i);
-            UpdateUIForSelectedAnnotation(ew, i);
-            return true;
-        }
-    }
-    return false;
-}
-
-void AddAnnotationToEditWindow(EditAnnotationsWindow* ew, Annotation* annot) {
-    HWND hwnd = ew->hwnd;
-    BringWindowToTop(hwnd);
-    if (!annot) {
-        return;
-    }
-    ew->skipGoToPage = true;
-    bool alreadyExists = SelectAnnotationInListBox(ew, annot);
-    if (alreadyExists) {
-        delete annot;
-        return;
-    }
-    ew->annotations->Append(annot);
-    RebuildAnnotations(ew);
-    SelectAnnotationInListBox(ew, annot);
-}
-
-void SelectAnnotationInEditWindow(EditAnnotationsWindow* ew, Annotation* annot) {
-    CrashIf(!ew);
-    if (!ew || !annot) {
-        return;
-    }
-    ew->skipGoToPage = true;
-    HWND hwnd = ew->hwnd;
-    BringWindowToTop(hwnd);
-    SelectAnnotationInListBox(ew, annot);
-}
-
-void StartEditAnnotations(TabInfo* tab, Annotation* annot) {
-    Vec<Annotation*> annots;
-    annots.Append(annot);
-    StartEditAnnotations(tab, annots);
-}
-
-// takes ownership of annots
-void StartEditAnnotations(TabInfo* tab, Vec<Annotation*>& annots) {
-    CrashIf(!tab->AsFixed()->GetEngine());
-    EditAnnotationsWindow* ew = tab->editAnnotsWindow;
-    if (ew) {
-        for (auto annot : annots) {
-            AddAnnotationToEditWindow(ew, annot);
-        }
-        return;
-    }
-    ew = new EditAnnotationsWindow();
-    CreateCustomArgs args;
-    HMODULE h = GetModuleHandleW(nullptr);
-    WCHAR* iconName = MAKEINTRESOURCEW(GetAppIconID());
-    args.icon = LoadIconW(h, iconName);
-    // mainWindow->isDialog = true;
-    args.bgColor = MkGray(0xee);
-    args.title = _TRA("Annotations");
-
-    // PositionCloseTo(w, args->hwndRelatedTo);
-    // SIZE winSize = {w->initialSize.dx, w->initialSize.Height};
-    // LimitWindowSizeToScreen(args->hwndRelatedTo, winSize);
-    // w->initialSize = {winSize.cx, winSize.cy};
-    ew->CreateCustom(args);
-
-    CreateMainLayout(ew);
-    ew->tab = tab;
-    tab->editAnnotsWindow = ew;
-
-    GetAnnotationsFromEngine(ew, tab);
-
-    // size our editor window to be the same height as main window
-    int minDy = 720;
-    // TODO: this is slightly less that wanted
-    HWND hwnd = tab->win->hwndCanvas;
-    auto rc = ClientRect(hwnd);
-    if (rc.dy > 0) {
-        minDy = rc.dy;
-        // if it's a tall window, up the number of items in list box
-        // from 5 to 14
-        if (minDy > 1024) {
-            ew->listBox->idealSizeLines = 14;
-        }
-    }
-    LayoutAndSizeToContent(ew->mainLayout, 520, minDy, ew->hwnd);
-    HwndPositionToTheRightOf(ew->hwnd, tab->win->hwndFrame);
-    ew->skipGoToPage = !annots.empty();
-    if (!annots.empty()) {
-        SelectAnnotationInListBox(ew, annots[0]);
-    }
-
-    // important to call this after hooking up onSize to ensure
-    // first layout is triggered
-    ew->SetIsVisible(true);
-
-    DeleteVecMembers(annots);
-}
-
-static PdfColor GetAnnotationHighlightColor() {
-    auto& a = gGlobalPrefs->annotations;
-    ParsedColor* parsedCol = GetParsedColor(a.highlightColor, a.highlightColorParsed);
-    return parsedCol->pdfCol;
-}
-
-static PdfColor GetAnnotationUnderlineColor() {
-    auto& a = gGlobalPrefs->annotations;
-    ParsedColor* parsedCol = GetParsedColor(a.underlineColor, a.underlineColorParsed);
-    return parsedCol->pdfCol;
-}
-
-static PdfColor GetAnnotationTextIconColor() {
-    auto& a = gGlobalPrefs->annotations;
-    ParsedColor* parsedCol = GetParsedColor(a.textIconColor, a.textIconColorParsed);
-    return parsedCol->pdfCol;
-}
-
-// caller needs to free()
-static char* GetAnnotationTextIcon() {
-    char* s = str::Dup(gGlobalPrefs->annotations.textIconType);
-    // this way user can use "new paragraph" and we'll match "NewParagraph"
-    str::RemoveCharsInPlace(s, " ");
-    int idx = seqstrings::StrToIdxIS(gAnnotationTextIcons, s);
-    if (idx < 0) {
-        str::ReplaceWithCopy(&s, "Note");
-    } else {
-        const char* real = seqstrings::IdxToStr(gAnnotationTextIcons, idx);
-        str::ReplaceWithCopy(&s, real);
-    }
-    return s;
-}
-
-static const char* getuser(void) {
-    const char* u;
-    u = getenv("USER");
-    if (!u) {
-        u = getenv("USERNAME");
-    }
-    if (!u) {
-        u = "user";
-    }
-    return u;
-}
-
-Annotation* EngineMupdfCreateAnnotation(EngineBase* engine, AnnotationType typ, int pageNo, PointF pos) {
-    EngineMupdf* epdf = AsEngineMupdf(engine);
-    fz_context* ctx = epdf->ctx;
-
-    auto pageInfo = epdf->GetFzPageInfo(pageNo, true);
-
-    ScopedCritSec cs(epdf->ctxAccess);
-
-    auto page = pdf_page_from_fz_page(ctx, pageInfo->page);
-    enum pdf_annot_type atyp = (enum pdf_annot_type)typ;
-
-    auto annot = pdf_create_annot(ctx, page, atyp);
-
-    pdf_set_annot_modification_date(ctx, annot, time(nullptr));
-    if (pdf_annot_has_author(ctx, annot)) {
-        char* defAuthor = gGlobalPrefs->annotations.defaultAuthor;
-        // if "(none)" we don't set it
-        if (!str::Eq(defAuthor, "(none)")) {
-            const char* author = getuser();
-            if (!str::EmptyOrWhiteSpaceOnly(defAuthor)) {
-                author = defAuthor;
-            }
-            pdf_set_annot_author(ctx, annot, author);
-        }
-    }
-
-    switch (typ) {
-        case AnnotationType::Text:
-        case AnnotationType::FreeText:
-        case AnnotationType::Stamp:
-        case AnnotationType::Caret:
-        case AnnotationType::Square:
-        case AnnotationType::Circle: {
-            fz_rect trect = pdf_annot_rect(ctx, annot);
-            float dx = trect.x1 - trect.x0;
-            trect.x0 = pos.x;
-            trect.x1 = trect.x0 + dx;
-            float dy = trect.y1 - trect.y0;
-            trect.y0 = pos.y;
-            trect.y1 = trect.y0 + dy;
-            pdf_set_annot_rect(ctx, annot, trect);
-        } break;
-        case AnnotationType::Line: {
-            fz_point a{pos.x, pos.y};
-            fz_point b{pos.x + 100, pos.y + 50};
-            pdf_set_annot_line(ctx, annot, a, b);
-        } break;
-    }
-    if (typ == AnnotationType::FreeText) {
-        pdf_set_annot_contents(ctx, annot, "This is a text...");
-        pdf_set_annot_border(ctx, annot, 1);
-    }
-
-    pdf_update_annot(ctx, annot);
-    auto res = MakeAnnotationPdf(epdf, annot, pageNo);
-    if (typ == AnnotationType::Text) {
-        AutoFreeStr iconName = GetAnnotationTextIcon();
-        if (!str::EqI(iconName, "Note")) {
-            SetIconName(res, iconName.Get());
-        }
-        auto col = GetAnnotationTextIconColor();
-        SetColor(res, col);
-    } else if (typ == AnnotationType::Underline) {
-        auto col = GetAnnotationUnderlineColor();
-        SetColor(res, col);
-    } else if (typ == AnnotationType::Highlight) {
-        auto col = GetAnnotationHighlightColor();
-        SetColor(res, col);
-    }
-    pdf_drop_annot(ctx, annot);
-    return res;
-}
+/* Copyright 2022 the SumatraPDF project authors (see AUTHORS file).
+   License: Simplified BSD (see COPYING.BSD) */
+
+extern "C" {
+#include <mupdf/fitz.h>
+#include <mupdf/pdf.h>
+}
+
+#include "utils/BaseUtil.h"
+#include "utils/BitManip.h"
+#include "utils/FileUtil.h"
+#include "utils/ScopedWin.h"
+#include "utils/WinUtil.h"
+#include "utils/Dpi.h"
+
+#include "wingui/UIModels.h"
+#include "wingui/Layout.h"
+#include "wingui/WinGui.h"
+
+#include "Settings.h"
+#include "DocController.h"
+#include "Annotation.h"
+#include "EngineBase.h"
+#include "EngineAll.h"
+#include "EngineMupdfImpl.h"
+#include "Translations.h"
+#include "SumatraConfig.h"
+#include "GlobalPrefs.h"
+#include "DisplayModel.h"
+#include "ProgressUpdateUI.h"
+#include "Notifications.h"
+#include "MainWindow.h"
+#include "Toolbar.h"
+#include "TabInfo.h"
+#include "EditAnnotations.h"
+#include "SumatraPDF.h"
+
+#include "utils/Log.h"
+
+using std::placeholders::_1;
+
+constexpr int borderWidthMin = 0;
+constexpr int borderWidthMax = 12;
+
+// clang-format off
+static const char *gFileAttachmentUcons = "Graph\0Paperclip\0PushPin\0Tag\0";
+static const char *gSoundIcons = "Speaker\0Mic\0";
+static const char *gStampIcons = "Approved\0AsIs\0Confidential\0Departmental\0Draft\0Experimental\0Expired\0Final\0ForComment\0ForPublicRelease\0NotApproved\0NotForPublicRelease\0Sold\0TopSecret\0";
+static const char *gLineEndingStyles = "None\0Square\0Circle\0Diamond\0OpenArrow\0ClosedArrow\0Butt\0ROpenArrow\0RClosedArrow\0Slash\0";
+static const char* gColors = "Transparent\0Aqua\0Black\0Blue\0Fuchsia\0Gray\0Green\0Lime\0Maroon\0Navy\0Olive\0Orange\0Purple\0Red\0Silver\0Teal\0White\0Yellow\0";
+static const char *gFontNames = "Cour\0Helv\0TiRo\0";
+static const char *gFontReadableNames = "Courier\0Helvetica\0TimesRoman\0";
+static const char* gQuaddingNames = "Left\0Center\0Right\0";
+
+static PdfColor gColorsValues[] = {
+	0x00000000, /* transparent */
+	0xff00ffff, /* aqua */
+	0xff000000, /* black */
+	0xff0000ff, /* blue */
+	0xffff00ff, /* fuchsia */
+	0xff808080, /* gray */
+	0xff008000, /* green */
+	0xff00ff00, /* lime */
+	0xff800000, /* maroon */
+	0xff000080, /* navy */
+	0xff808000, /* olive */
+	0xffffa500, /* orange */
+	0xff800080, /* purple */
+	0xffff0000, /* red */
+	0xffc0c0c0, /* silver */
+	0xff008080, /* teal */
+	0xffffffff, /* white */
+	0xffffff00, /* yellow */
+};
+
+static AnnotationType gAnnotsWithBorder[] = {
+    AnnotationType::FreeText,  AnnotationType::Ink,    AnnotationType::Line,
+    AnnotationType::Square,    AnnotationType::Circle, AnnotationType::Polygon,
+    AnnotationType::PolyLine,
+};
+
+static AnnotationType gAnnotsWithInteriorColor[] = {
+    AnnotationType::Line, AnnotationType::Square, AnnotationType::Circle,
+};
+
+static AnnotationType gAnnotsWithColor[] = {
+    AnnotationType::Stamp,     AnnotationType::Text,   AnnotationType::FileAttachment,
+    AnnotationType::Sound,     AnnotationType::Caret,     AnnotationType::FreeText,
+    AnnotationType::Ink,       AnnotationType::Line,      AnnotationType::Square,
+    AnnotationType::Circle,    AnnotationType::Polygon,   AnnotationType::PolyLine,
+    AnnotationType::Highlight, AnnotationType::Underline, AnnotationType::StrikeOut,
+    AnnotationType::Squiggly,
+};
+
+// list of annotaions where GetColor() returns background color
+// TODO: probably incomplete;
+static AnnotationType gAnnotsIsColorBackground[] = {
+    AnnotationType::FreeText,
+};
+// clang-format on
+
+const char* GetKnownColorName(PdfColor c) {
+    int n = (int)dimof(gColorsValues);
+    for (int i = 0; i < n; i++) {
+        if (c == gColorsValues[i]) {
+            const char* s = seqstrings::IdxToStr(gColors, i);
+            return s;
+        }
+    }
+    return nullptr;
+}
+
+struct EditAnnotationsWindow : Wnd {
+    void OnSize(UINT msg, UINT type, SIZE size) override;
+    void OnClose() override;
+
+    TabInfo* tab = nullptr;
+    LayoutBase* mainLayout = nullptr;
+
+    ListBox* listBox = nullptr;
+    Static* staticRect = nullptr;
+    Static* staticAuthor = nullptr;
+    Static* staticModificationDate = nullptr;
+    Static* staticPopup = nullptr;
+    Static* staticContents = nullptr;
+    Edit* editContents = nullptr;
+    Static* staticTextAlignment = nullptr;
+    DropDown* dropDownTextAlignment = nullptr;
+    Static* staticTextFont = nullptr;
+    DropDown* dropDownTextFont = nullptr;
+    Static* staticTextSize = nullptr;
+    Trackbar* trackbarTextSize = nullptr;
+    Static* staticTextColor = nullptr;
+    DropDown* dropDownTextColor = nullptr;
+
+    Static* staticLineStart = nullptr;
+    DropDown* dropDownLineStart = nullptr;
+    Static* staticLineEnd = nullptr;
+    DropDown* dropDownLineEnd = nullptr;
+
+    Static* staticIcon = nullptr;
+    DropDown* dropDownIcon = nullptr;
+
+    Static* staticBorder = nullptr;
+    Trackbar* trackbarBorder = nullptr;
+
+    Static* staticColor = nullptr;
+    DropDown* dropDownColor = nullptr;
+    Static* staticInteriorColor = nullptr;
+    DropDown* dropDownInteriorColor = nullptr;
+
+    Static* staticOpacity = nullptr;
+    Trackbar* trackbarOpacity = nullptr;
+
+    Button* buttonSaveAttachment = nullptr;
+    Button* buttonEmbedAttachment = nullptr;
+
+    Button* buttonDelete = nullptr;
+
+    Button* buttonSaveToCurrentFile = nullptr;
+    Button* buttonSaveToNewFile = nullptr;
+
+    Vec<Annotation*>* annotations = nullptr;
+    // currently selected annotation
+    Annotation* annot = nullptr;
+
+    bool skipGoToPage = false;
+
+    str::Str currTextColor;
+    str::Str currCustomColor;
+    str::Str currCustomInteriorColor;
+
+    ~EditAnnotationsWindow();
+
+    void ListBoxSelectionChanged();
+};
+
+static EngineMupdf* GetEngineMupdf(EditAnnotationsWindow* ew) {
+    // TODO: shouldn't happen but seen in crash report
+    if (!ew || !ew->tab) {
+        return nullptr;
+    }
+    DisplayModel* dm = ew->tab->AsFixed();
+    if (!dm) {
+        return nullptr;
+    }
+    return AsEngineMupdf(dm->GetEngine());
+}
+
+static void HidePerAnnotControls(EditAnnotationsWindow* ew) {
+    ew->staticRect->SetIsVisible(false);
+    ew->staticAuthor->SetIsVisible(false);
+    ew->staticModificationDate->SetIsVisible(false);
+    ew->staticPopup->SetIsVisible(false);
+    ew->staticContents->SetIsVisible(false);
+    ew->editContents->SetIsVisible(false);
+    ew->staticTextAlignment->SetIsVisible(false);
+    ew->dropDownTextAlignment->SetIsVisible(false);
+    ew->staticTextFont->SetIsVisible(false);
+    ew->dropDownTextFont->SetIsVisible(false);
+    ew->staticTextSize->SetIsVisible(false);
+    ew->trackbarTextSize->SetIsVisible(false);
+    ew->staticTextColor->SetIsVisible(false);
+    ew->dropDownTextColor->SetIsVisible(false);
+
+    ew->staticLineStart->SetIsVisible(false);
+    ew->dropDownLineStart->SetIsVisible(false);
+    ew->staticLineEnd->SetIsVisible(false);
+    ew->dropDownLineEnd->SetIsVisible(false);
+
+    ew->staticIcon->SetIsVisible(false);
+    ew->dropDownIcon->SetIsVisible(false);
+
+    ew->staticBorder->SetIsVisible(false);
+    ew->trackbarBorder->SetIsVisible(false);
+    ew->staticColor->SetIsVisible(false);
+    ew->dropDownColor->SetIsVisible(false);
+    ew->staticInteriorColor->SetIsVisible(false);
+    ew->dropDownInteriorColor->SetIsVisible(false);
+
+    ew->staticOpacity->SetIsVisible(false);
+    ew->trackbarOpacity->SetIsVisible(false);
+
+    ew->buttonSaveAttachment->SetIsVisible(false);
+    ew->buttonEmbedAttachment->SetIsVisible(false);
+
+    ew->buttonDelete->SetIsVisible(false);
+}
+
+static int FindStringInArray(const char* items, const char* toFind, int valIfNotFound = -1) {
+    int idx = seqstrings::StrToIdx(items, toFind);
+    if (idx < 0) {
+        idx = valIfNotFound;
+    }
+    return idx;
+}
+
+static bool IsAnnotationTypeInArray(AnnotationType* arr, size_t arrSize, AnnotationType toFind) {
+    for (size_t i = 0; i < arrSize; i++) {
+        if (toFind == arr[i]) {
+            return true;
+        }
+    }
+    return false;
+}
+
+void CloseAndDeleteEditAnnotationsWindow(EditAnnotationsWindow* ew) {
+    // this will trigger closing the window
+    delete ew;
+}
+
+static void DeleteAnnotations(EditAnnotationsWindow* ew) {
+    if (ew->annotations) {
+        DeleteVecMembers(*ew->annotations);
+        delete ew->annotations;
+    }
+    ew->annotations = nullptr;
+    ew->annot = nullptr;
+}
+
+EditAnnotationsWindow::~EditAnnotationsWindow() {
+    DeleteAnnotations(this);
+    delete mainLayout;
+}
+
+static bool DidAnnotationsChange(EditAnnotationsWindow* ew) {
+    EngineMupdf* engine = GetEngineMupdf(ew);
+    if (!engine) { // maybe seen in crash report
+        ReportIf(true);
+        return false;
+    }
+    return EngineMupdfHasUnsavedAnnotations(engine);
+}
+
+static void EnableSaveIfAnnotationsChanged(EditAnnotationsWindow* ew) {
+    bool didChange = DidAnnotationsChange(ew);
+    ew->buttonSaveToCurrentFile->SetIsEnabled(didChange);
+    ew->buttonSaveToNewFile->SetIsEnabled(didChange);
+}
+
+static void RemoveDeletedAnnotations(Vec<Annotation*>* v) {
+again:
+    auto n = v->isize();
+    for (int i = 0; i < n; i++) {
+        auto a = v->at(i);
+        if (a->isDeleted) {
+            v->RemoveAt((size_t)i, 1);
+            delete a;
+            goto again;
+        }
+    }
+}
+
+// Annotation* is a temporary wrapper. Find matching in list of annotations
+static Annotation* FindMatchingAnnotation(EditAnnotationsWindow* ew, Annotation* annot) {
+    if (!ew || !ew->annotations) {
+        return annot;
+    }
+    for (auto a : *ew->annotations) {
+        if (IsAnnotationEq(a, annot)) {
+            return a;
+        }
+    }
+    return nullptr;
+}
+
+static void RebuildAnnotations(EditAnnotationsWindow* ew) {
+    RemoveDeletedAnnotations(ew->annotations);
+    auto model = new ListBoxModelStrings();
+    int n = 0;
+    if (ew->annotations) {
+        n = ew->annotations->isize();
+    }
+
+    str::Str s;
+    for (int i = 0; i < n; i++) {
+        auto annot = ew->annotations->at(i);
+        CrashIf(annot->isDeleted);
+        s.Reset();
+        s.AppendFmt("page %d, ", annot->pageNo);
+        const char* name = AnnotationReadableName(annot->type);
+        s.Append(name);
+        model->strings.Append(s.Get());
+    }
+
+    ew->listBox->SetModel(model);
+    EnableSaveIfAnnotationsChanged(ew);
+}
+
+void EditAnnotationsWindow::OnClose() {
+    tab->editAnnotsWindow = nullptr;
+    delete this; // sketchy
+}
+
+extern bool SaveAnnotationsToMaybeNewPdfFile(TabInfo* tab);
+static void GetAnnotationsFromEngine(EditAnnotationsWindow* ew, TabInfo* tab);
+static void UpdateUIForSelectedAnnotation(EditAnnotationsWindow* ew, int itemNo);
+
+static void ButtonSaveToNewFileHandler(EditAnnotationsWindow* ew) {
+    TabInfo* tab = ew->tab;
+    bool ok = SaveAnnotationsToMaybeNewPdfFile(tab);
+    if (!ok) {
+        return;
+    }
+}
+
+static void ButtonSaveToCurrentPDFHandler(EditAnnotationsWindow* ew) {
+    TabInfo* tab = ew->tab;
+    EngineMupdf* engine = GetEngineMupdf(ew);
+    const char* path = engine->FileName();
+    bool ok = EngineMupdfSaveUpdated(engine, {}, [&tab, &path](const char* mupdfErr) {
+        str::Str msg;
+        // TODO: duplicated message
+        msg.AppendFmt(_TRA("Saving of '%s' failed with: '%s'"), path, mupdfErr);
+        NotificationCreateArgs args;
+        args.hwndParent = tab->win->hwndCanvas;
+        args.msg = msg.Get();
+        args.warning = true;
+        args.timeoutMs = 0;
+        ShowNotification(args);
+    });
+    if (!ok) {
+        return;
+    }
+    str::Str msg;
+    msg.AppendFmt(_TRA("Saved annotations to '%s'"), path);
+    NotificationCreateArgs args;
+    args.hwndParent = tab->win->hwndCanvas;
+    args.msg = msg.Get();
+    ShowNotification(args);
+
+    // TODO: hacky: set tab->editAnnotsWindow to nullptr to
+    // disable a check in ReloadDocuments. Could pass additional argument
+    auto tmpWin = tab->editAnnotsWindow;
+    tab->editAnnotsWindow = nullptr;
+    ReloadDocument(tab->win, false);
+    tab->editAnnotsWindow = tmpWin;
+
+    DeleteAnnotations(ew);
+    GetAnnotationsFromEngine(ew, tab);
+    UpdateUIForSelectedAnnotation(ew, -1);
+}
+
+static void ItemsFromSeqstrings(StrVec& items, const char* strings) {
+    while (strings) {
+        items.Append(strings);
+        seqstrings::Next(strings);
+    }
+}
+
+static void DropDownFillColors(DropDown* w, PdfColor col, str::Str& customColor) {
+    StrVec items;
+    ItemsFromSeqstrings(items, gColors);
+    const char* colorName = GetKnownColorName(col);
+    int idx = seqstrings::StrToIdx(gColors, colorName);
+    if (idx < 0) {
+        customColor.Reset();
+        SerializePdfColor(col, customColor);
+        items.Append(customColor.LendData());
+        idx = items.Size() - 1;
+    }
+    w->SetItems(items);
+    w->SetCurrentSelection(idx);
+}
+
+static PdfColor GetDropDownColor(const char* sv) {
+    int idx = seqstrings::StrToIdx(gColors, sv);
+    if (idx >= 0) {
+        int nMaxColors = (int)dimof(gColorsValues);
+        CrashIf(idx >= nMaxColors);
+        if (idx < nMaxColors) {
+            return gColorsValues[idx];
+        }
+        return 0;
+    }
+    ParsedColor col;
+    ParseColor(col, sv);
+    return col.pdfCol;
+}
+
+// TODO: mupdf shows it in 1.6 but not 1.7. Why?
+bool gShowRect = true;
+
+static void DoRect(EditAnnotationsWindow* ew, Annotation* annot) {
+    if (!gShowRect) {
+        return;
+    }
+    str::Str s;
+    RectF rect = GetRect(annot);
+    int x = (int)rect.x;
+    int y = (int)rect.y;
+    int dx = (int)rect.dx;
+    int dy = (int)rect.dy;
+    s.AppendFmt(_TRA("Rect: x=%d y=%d dx=%d dy=%d"), x, y, dx, dy);
+    ew->staticRect->SetText(s.Get());
+    ew->staticRect->SetIsVisible(true);
+}
+
+static void DoAuthor(EditAnnotationsWindow* ew, Annotation* annot) {
+    const char* author = Author(annot);
+    bool isVisible = !str::IsEmpty(author);
+    if (!isVisible) {
+        return;
+    }
+    str::Str s;
+    s.AppendFmt(_TRA("Author: %s"), author);
+    ew->staticAuthor->SetText(s.Get());
+    ew->staticAuthor->SetIsVisible(true);
+}
+
+static void AppendPdfDate(str::Str& s, time_t secs) {
+    struct tm tm;
+    gmtime_s(&tm, &secs);
+    char buf[100];
+    strftime(buf, sizeof buf, "%Y-%m-%d %H:%M UTC", &tm);
+    s.Append(buf);
+}
+
+static void DoModificationDate(EditAnnotationsWindow* ew, Annotation* annot) {
+    bool isVisible = (ModificationDate(annot) != 0);
+    if (!isVisible) {
+        return;
+    }
+    str::Str s;
+    s.Append(_TRA("Date:"));
+    s.Append(" "); // apptranslator doesn't handle spaces at the end of translated string
+    AppendPdfDate(s, ModificationDate(annot));
+    ew->staticModificationDate->SetText(s.Get());
+    ew->staticModificationDate->SetIsVisible(true);
+}
+
+static void DoPopup(EditAnnotationsWindow* ew, Annotation* annot) {
+    int popupId = PopupId(annot);
+    if (popupId < 0) {
+        return;
+    }
+    str::Str s;
+    s.AppendFmt(_TRA("Popup: %d 0 R"), popupId);
+    ew->staticPopup->SetText(s.Get());
+    ew->staticPopup->SetIsVisible(true);
+}
+
+static void DoContents(EditAnnotationsWindow* ew, Annotation* annot) {
+    str::Str s = Contents(annot);
+    // TODO: don't replace if already is "\r\n"
+    Replace(s, "\n", "\r\n");
+    ew->editContents->SetText(s.Get());
+    ew->staticContents->SetIsVisible(true);
+    ew->editContents->SetIsVisible(true);
+}
+
+static void DoTextAlignment(EditAnnotationsWindow* ew, Annotation* annot) {
+    if (Type(annot) != AnnotationType::FreeText) {
+        return;
+    }
+    int itemNo = Quadding(annot);
+    const char* items = gQuaddingNames;
+    ew->dropDownTextAlignment->SetItemsSeqStrings(items);
+    ew->dropDownTextAlignment->SetCurrentSelection(itemNo);
+    ew->staticTextAlignment->SetIsVisible(true);
+    ew->dropDownTextAlignment->SetIsVisible(true);
+}
+
+static void TextAlignmentSelectionChanged(EditAnnotationsWindow* ew) {
+    auto idx = ew->dropDownTextAlignment->GetCurrentSelection();
+    int newQuadding = idx;
+    SetQuadding(ew->annot, newQuadding);
+    EnableSaveIfAnnotationsChanged(ew);
+    WindowInfoRerender(ew->tab->win);
+}
+
+static void DoTextFont(EditAnnotationsWindow* ew, Annotation* annot) {
+    if (Type(annot) != AnnotationType::FreeText) {
+        return;
+    }
+    const char* fontName = DefaultAppearanceTextFont(annot);
+    // TODO: might have other fonts, like "Symb" and "ZaDb"
+    auto itemNo = seqstrings::StrToIdx(gFontNames, fontName);
+    if (itemNo < 0) {
+        return;
+    }
+    ew->dropDownTextFont->SetItemsSeqStrings(gFontReadableNames);
+    ew->dropDownTextFont->SetCurrentSelection(itemNo);
+    ew->staticTextFont->SetIsVisible(true);
+    ew->dropDownTextFont->SetIsVisible(true);
+}
+
+static void TextFontSelectionChanged(EditAnnotationsWindow* ew) {
+    auto idx = ew->dropDownTextFont->GetCurrentSelection();
+    const char* font = seqstrings::IdxToStr(gFontNames, idx);
+    SetDefaultAppearanceTextFont(ew->annot, font);
+    EnableSaveIfAnnotationsChanged(ew);
+    WindowInfoRerender(ew->tab->win);
+}
+
+static void DoTextSize(EditAnnotationsWindow* ew, Annotation* annot) {
+    if (Type(annot) != AnnotationType::FreeText) {
+        return;
+    }
+    int fontSize = DefaultAppearanceTextSize(annot);
+    AutoFreeStr s = str::Format(_TRA("Text Size: %d"), fontSize);
+    ew->staticTextSize->SetText(s.Get());
+    SetDefaultAppearanceTextSize(ew->annot, fontSize);
+    ew->trackbarTextSize->SetValue(fontSize);
+    ew->staticTextSize->SetIsVisible(true);
+    ew->trackbarTextSize->SetIsVisible(true);
+}
+
+static void TextFontSizeChanging(EditAnnotationsWindow* ew, TrackbarPosChangingEvent* ev) {
+    int fontSize = ev->pos;
+    SetDefaultAppearanceTextSize(ew->annot, fontSize);
+    AutoFreeStr s = str::Format(_TRA("Text Size: %d"), fontSize);
+    ew->staticTextSize->SetText(s.Get());
+    EnableSaveIfAnnotationsChanged(ew);
+    WindowInfoRerender(ew->tab->win);
+}
+
+static void DoTextColor(EditAnnotationsWindow* ew, Annotation* annot) {
+    if (Type(annot) != AnnotationType::FreeText) {
+        return;
+    }
+    PdfColor col = DefaultAppearanceTextColor(annot);
+    DropDownFillColors(ew->dropDownTextColor, col, ew->currTextColor);
+    ew->staticTextColor->SetIsVisible(true);
+    ew->dropDownTextColor->SetIsVisible(true);
+}
+
+static void TextColorSelectionChanged(EditAnnotationsWindow* ew) {
+    auto idx = ew->dropDownTextColor->GetCurrentSelection();
+    char* item = ew->dropDownTextColor->items.at(idx);
+    auto col = GetDropDownColor(item);
+    SetDefaultAppearanceTextColor(ew->annot, col);
+    EnableSaveIfAnnotationsChanged(ew);
+    WindowInfoRerender(ew->tab->win);
+}
+
+static void DoBorder(EditAnnotationsWindow* ew, Annotation* annot) {
+    size_t n = dimof(gAnnotsWithBorder);
+    bool isVisible = IsAnnotationTypeInArray(gAnnotsWithBorder, n, Type(annot));
+    if (!isVisible) {
+        return;
+    }
+    int borderWidth = BorderWidth(annot);
+    borderWidth = std::clamp(borderWidth, borderWidthMin, borderWidthMax);
+    AutoFreeStr s = str::Format(_TRA("Border: %d"), borderWidth);
+    ew->staticBorder->SetText(s.Get());
+    ew->trackbarBorder->SetValue(borderWidth);
+    ew->staticBorder->SetIsVisible(true);
+    ew->trackbarBorder->SetIsVisible(true);
+}
+
+static void BorderWidthChanging(EditAnnotationsWindow* ew, TrackbarPosChangingEvent* ev) {
+    int borderWidth = ev->pos;
+    SetBorderWidth(ew->annot, borderWidth);
+    AutoFreeStr s = str::Format(_TRA("Border: %d"), borderWidth);
+    ew->staticBorder->SetText(s.Get());
+    EnableSaveIfAnnotationsChanged(ew);
+    WindowInfoRerender(ew->tab->win);
+}
+
+static void DoLineStartEnd(EditAnnotationsWindow* ew, Annotation* annot) {
+    if (Type(annot) != AnnotationType::Line) {
+        return;
+    }
+    int start = 0;
+    int end = 0;
+    GetLineEndingStyles(annot, &start, &end);
+    ew->dropDownLineStart->SetItemsSeqStrings(gLineEndingStyles);
+    ew->dropDownLineStart->SetCurrentSelection(start);
+    ew->dropDownLineEnd->SetItemsSeqStrings(gLineEndingStyles);
+    ew->dropDownLineEnd->SetCurrentSelection(end);
+    ew->staticLineStart->SetIsVisible(true);
+    ew->dropDownLineStart->SetIsVisible(true);
+    ew->staticLineEnd->SetIsVisible(true);
+    ew->dropDownLineEnd->SetIsVisible(true);
+}
+
+static void LineStartSelectionChanged(EditAnnotationsWindow* ew) {
+    int start = 0;
+    int end = 0;
+    GetLineEndingStyles(ew->annot, &start, &end);
+    auto idx = ew->dropDownLineStart->GetCurrentSelection();
+    int newVal = idx;
+    start = newVal;
+    EnableSaveIfAnnotationsChanged(ew);
+    WindowInfoRerender(ew->tab->win);
+}
+
+static void LineEndSelectionChanged(EditAnnotationsWindow* ew) {
+    int start = 0;
+    int end = 0;
+    GetLineEndingStyles(ew->annot, &start, &end);
+    auto idx = ew->dropDownLineEnd->GetCurrentSelection();
+    int newVal = idx;
+    end = newVal;
+    EnableSaveIfAnnotationsChanged(ew);
+    WindowInfoRerender(ew->tab->win);
+}
+
+static void DoIcon(EditAnnotationsWindow* ew, Annotation* annot) {
+    const char* itemName = IconName(annot);
+    const char* items = nullptr;
+    switch (Type(annot)) {
+        case AnnotationType::Text:
+            items = gAnnotationTextIcons;
+            break;
+        case AnnotationType::FileAttachment:
+            items = gFileAttachmentUcons;
+            break;
+        case AnnotationType::Sound:
+            items = gSoundIcons;
+            break;
+        case AnnotationType::Stamp:
+            items = gStampIcons;
+            break;
+    }
+    if (!items || str::IsEmpty(itemName)) {
+        return;
+    }
+    ew->dropDownIcon->SetItemsSeqStrings(items);
+    int idx = FindStringInArray(items, itemName, 0);
+    ew->dropDownIcon->SetCurrentSelection(idx);
+    ew->staticIcon->SetIsVisible(true);
+    ew->dropDownIcon->SetIsVisible(true);
+}
+
+static void IconSelectionChanged(EditAnnotationsWindow* ew) {
+    auto idx = ew->dropDownIcon->GetCurrentSelection();
+    auto item = ew->dropDownIcon->items.at(idx);
+    SetIconName(ew->annot, item);
+    EnableSaveIfAnnotationsChanged(ew);
+    WindowInfoRerender(ew->tab->win);
+}
+
+static void DoColor(EditAnnotationsWindow* ew, Annotation* annot) {
+    size_t n = dimof(gAnnotsWithColor);
+    bool isVisible = IsAnnotationTypeInArray(gAnnotsWithColor, n, Type(annot));
+    if (!isVisible) {
+        return;
+    }
+    PdfColor col = GetColor(annot);
+    DropDownFillColors(ew->dropDownColor, col, ew->currCustomColor);
+    n = dimof(gAnnotsIsColorBackground);
+    bool isBgCol = IsAnnotationTypeInArray(gAnnotsIsColorBackground, n, Type(annot));
+    if (isBgCol) {
+        ew->staticColor->SetText(_TR("Background Color:"));
+    } else {
+        ew->staticColor->SetText(_TR("Color:"));
+    }
+    ew->staticColor->SetIsVisible(true);
+    ew->dropDownColor->SetIsVisible(true);
+}
+
+static void ColorSelectionChanged(EditAnnotationsWindow* ew) {
+    auto idx = ew->dropDownColor->GetCurrentSelection();
+    auto item = ew->dropDownColor->items.at(idx);
+    auto col = GetDropDownColor(item);
+    SetColor(ew->annot, col);
+    EnableSaveIfAnnotationsChanged(ew);
+    WindowInfoRerender(ew->tab->win);
+}
+
+static void DoInteriorColor(EditAnnotationsWindow* ew, Annotation* annot) {
+    size_t n = dimof(gAnnotsWithInteriorColor);
+    bool isVisible = IsAnnotationTypeInArray(gAnnotsWithInteriorColor, n, Type(annot));
+    if (!isVisible) {
+        return;
+    }
+    PdfColor col = InteriorColor(annot);
+    DropDownFillColors(ew->dropDownInteriorColor, col, ew->currCustomInteriorColor);
+    ew->staticInteriorColor->SetIsVisible(true);
+    ew->dropDownInteriorColor->SetIsVisible(true);
+}
+
+static void InteriorColorSelectionChanged(EditAnnotationsWindow* ew) {
+    auto idx = ew->dropDownInteriorColor->GetCurrentSelection();
+    auto item = ew->dropDownInteriorColor->items.at(idx);
+    auto col = GetDropDownColor(item);
+    SetInteriorColor(ew->annot, col);
+    EnableSaveIfAnnotationsChanged(ew);
+    WindowInfoRerender(ew->tab->win);
+}
+
+static void DoOpacity(EditAnnotationsWindow* ew, Annotation* annot) {
+    if (Type(annot) != AnnotationType::Highlight) {
+        return;
+    }
+    int opacity = Opacity(ew->annot);
+    AutoFreeStr s = str::Format(_TRA("Opacity: %d"), opacity);
+    ew->staticOpacity->SetText(s.Get());
+    ew->staticOpacity->SetIsVisible(true);
+    ew->trackbarOpacity->SetIsVisible(true);
+    ew->trackbarOpacity->SetValue(opacity);
+}
+
+static void DoSaveEmbed(EditAnnotationsWindow* ew, Annotation* annot) {
+    if (Type(annot) != AnnotationType::FileAttachment) {
+        return;
+    }
+    ew->buttonSaveAttachment->SetIsVisible(true);
+    ew->buttonEmbedAttachment->SetIsVisible(true);
+}
+
+static void OpacityChanging(EditAnnotationsWindow* ew, TrackbarPosChangingEvent* ev) {
+    int opacity = ev->pos;
+    SetOpacity(ew->annot, opacity);
+    AutoFreeStr s = str::Format(_TRA("Opacity: %d"), opacity);
+    ew->staticOpacity->SetText(s.Get());
+    EnableSaveIfAnnotationsChanged(ew);
+    WindowInfoRerender(ew->tab->win);
+}
+
+static void UpdateUIForSelectedAnnotation(EditAnnotationsWindow* ew, int itemNo) {
+    int annotPageNo = -1;
+    ew->annot = nullptr;
+
+    // get annotation at index itemNo, skipping deleted annotations
+    int idx = 0;
+    int nAnnots = ew->annotations->isize();
+    for (int i = 0; itemNo >= 0 && i < nAnnots; i++) {
+        auto annot = ew->annotations->at(i);
+        if (annot->isDeleted) {
+            continue;
+        }
+        if (idx < itemNo) {
+            ++idx;
+            continue;
+        }
+        ew->annot = annot;
+        annotPageNo = PageNo(annot);
+        break;
+    }
+
+    HidePerAnnotControls(ew);
+    if (ew->annot) {
+        DoRect(ew, ew->annot);
+        DoAuthor(ew, ew->annot);
+        DoModificationDate(ew, ew->annot);
+        DoPopup(ew, ew->annot);
+        DoContents(ew, ew->annot);
+
+        DoTextAlignment(ew, ew->annot);
+        DoTextFont(ew, ew->annot);
+        DoTextSize(ew, ew->annot);
+        DoTextColor(ew, ew->annot);
+
+        DoLineStartEnd(ew, ew->annot);
+
+        DoIcon(ew, ew->annot);
+
+        DoBorder(ew, ew->annot);
+        DoColor(ew, ew->annot);
+        DoInteriorColor(ew, ew->annot);
+
+        DoOpacity(ew, ew->annot);
+        DoSaveEmbed(ew, ew->annot);
+
+        ew->buttonDelete->SetIsVisible(true);
+    }
+
+    // TODO: get from client size
+    auto currBounds = ew->mainLayout->lastBounds;
+    int dx = currBounds.dx;
+    int dy = currBounds.dy;
+    LayoutAndSizeToContent(ew->mainLayout, dx, dy, ew->hwnd);
+    if (annotPageNo < 1) {
+        return;
+    }
+    if (ew->skipGoToPage) {
+        ew->skipGoToPage = false;
+        return;
+    }
+    DisplayModel* dm = ew->tab->AsFixed();
+    int nPages = dm->PageCount();
+    if (annotPageNo > nPages) {
+        // see https://github.com/sumatrapdfreader/sumatrapdf/issues/1701
+        logf("UpdateUIForSelectedAnnotation: invalid annotPageNo (%d), should be <= than nPages (%d)\n", annotPageNo,
+             nPages);
+    }
+    // TODO: should skip if annot is already visible but need
+    // DisplayModel::IsPageAreaVisible() function
+    // TODO: use GoToPage() with x/y position
+    dm->GoToPage(annotPageNo, false);
+}
+
+static void ButtonSaveAttachment(EditAnnotationsWindow* ew) {
+    CrashIf(!ew->annot);
+    // TODO: implement me
+    MessageBoxNYI(ew->hwnd);
+}
+
+static void ButtonEmbedAttachment(EditAnnotationsWindow* ew) {
+    CrashIf(!ew->annot);
+    // TODO: implement me
+    MessageBoxNYI(ew->hwnd);
+}
+
+void DeleteAnnotationAndUpdateUI(TabInfo* tab, EditAnnotationsWindow* ew, Annotation* annot) {
+    annot = FindMatchingAnnotation(ew, annot);
+    DeleteAnnotation(annot);
+    if (ew != nullptr) {
+        // can be null if called from Menu.cpp and annotations window is not visible
+        RebuildAnnotations(ew);
+        UpdateUIForSelectedAnnotation(ew, 0);
+        ew->listBox->SetCurrentSelection(0);
+    }
+    WindowInfoRerender(tab->win);
+    ToolbarUpdateStateForWindow(tab->win, false);
+}
+
+static void ButtonDeleteHandler(EditAnnotationsWindow* ew) {
+    CrashIf(!ew->annot);
+    DeleteAnnotationAndUpdateUI(ew->tab, ew, ew->annot);
+}
+
+void EditAnnotationsWindow::ListBoxSelectionChanged() {
+    int itemNo = listBox->GetCurrentSelection();
+    UpdateUIForSelectedAnnotation(this, itemNo);
+}
+
+static UINT_PTR gWindowInfoRerenderTimer = 0;
+static MainWindow* gWindowInfoForRender = nullptr;
+
+// TODO: there seems to be a leak
+static void ContentsChanged(EditAnnotationsWindow* ew) {
+    auto txt = ew->editContents->GetText();
+    SetContents(ew->annot, txt);
+    EnableSaveIfAnnotationsChanged(ew);
+
+    MainWindow* win = ew->tab->win;
+    if (gWindowInfoRerenderTimer != 0) {
+        // logf("ContentsChanged: killing existing timer for re-render of MainWindow\n");
+        KillTimer(win->hwndCanvas, gWindowInfoRerenderTimer);
+        gWindowInfoRerenderTimer = 0;
+    }
+    UINT timeoutInMs = 1000;
+    gWindowInfoForRender = win;
+    gWindowInfoRerenderTimer = SetTimer(win->hwndCanvas, 1, timeoutInMs, [](HWND, UINT, UINT_PTR, DWORD) {
+        if (WindowInfoStillValid(gWindowInfoForRender)) {
+            // logf("ContentsChanged: re-rendering MainWindow\n");
+            WindowInfoRerender(gWindowInfoForRender);
+        } else {
+            // logf("ContentsChanged: NOT re-rendering MainWindow because is not valid anymore\n");
+        }
+        gWindowInfoRerenderTimer = 0;
+    });
+}
+
+void EditAnnotationsWindow::OnSize(UINT msg, UINT type, SIZE size) {
+    if (msg != WM_SIZE) {
+        return;
+    }
+    if (!mainLayout) {
+        return;
+    }
+    int dx = (int)size.cx;
+    int dy = (int)size.cy;
+    if (dx == 0 || dy == 0) {
+        return;
+    }
+    InvalidateRect(hwnd, nullptr, false);
+    if (false && mainLayout->lastBounds.EqSize(dx, dy)) {
+        // avoid un-necessary layout
+        return;
+    }
+    LayoutToSize(mainLayout, {dx, dy});
+}
+
+static Static* CreateStatic(HWND parent, const char* s = nullptr) {
+    auto w = new Static();
+    StaticCreateArgs args;
+    args.parent = parent;
+    args.text = s;
+    HWND hwnd = w->Create(args);
+    CrashIf(!hwnd);
+    return w;
+}
+
+static void CreateMainLayout(EditAnnotationsWindow* ew) {
+    HWND parent = ew->hwnd;
+    auto vbox = new VBox();
+    vbox->alignMain = MainAxisAlign::MainStart;
+    vbox->alignCross = CrossAxisAlign::Stretch;
+
+    {
+        ListBoxCreateArgs args;
+        args.parent = parent;
+        args.idealSizeLines = 5;
+        auto w = new ListBox();
+        w->SetInsetsPt(4, 0);
+        w->Create(args);
+        auto lbModel = new ListBoxModelStrings();
+        w->SetModel(lbModel);
+        w->onSelectionChanged = std::bind(&EditAnnotationsWindow::ListBoxSelectionChanged, ew);
+        ew->listBox = w;
+        vbox->AddChild(w);
+    }
+
+    {
+        auto w = CreateStatic(parent);
+        ew->staticRect = w;
+        vbox->AddChild(w);
+    }
+
+    {
+        auto w = CreateStatic(parent);
+        // WindowBaseLayout* l2 = (WindowBaseLayout*)l;
+        // l2->SetInsetsPt(20, 0, 0, 0);
+        ew->staticAuthor = w;
+        vbox->AddChild(w);
+    }
+
+    {
+        auto w = CreateStatic(parent);
+        ew->staticModificationDate = w;
+        vbox->AddChild(w);
+    }
+
+    {
+        auto w = CreateStatic(parent);
+        ew->staticPopup = w;
+        vbox->AddChild(w);
+    }
+
+    {
+        auto w = CreateStatic(parent, _TRA("Contents:"));
+        ew->staticContents = w;
+        w->SetInsetsPt(4, 0, 0, 0);
+        vbox->AddChild(w);
+    }
+
+    {
+        EditCreateArgs args;
+        args.parent = parent;
+        args.isMultiLine = true;
+        args.idealSizeLines = 5;
+        auto w = new Edit();
+        HWND hwnd = w->Create(args);
+        CrashIf(!hwnd);
+        w->maxDx = 150;
+        w->onTextChanged = [ew]() { return ContentsChanged(ew); };
+        ew->editContents = w;
+        vbox->AddChild(w);
+    }
+
+    {
+        auto w = CreateStatic(parent, _TRA("Text Alignment:"));
+        w->SetInsetsPt(8, 0, 0, 0);
+        ew->staticTextAlignment = w;
+        vbox->AddChild(w);
+    }
+
+    {
+        DropDownCreateArgs args;
+        args.parent = parent;
+
+        auto w = new DropDown();
+        w->SetInsetsPt(4, 0, 0, 0);
+        w->Create(args);
+
+        w->SetItemsSeqStrings(gQuaddingNames);
+        w->onSelectionChanged = [ew]() { return TextAlignmentSelectionChanged(ew); };
+        ew->dropDownTextAlignment = w;
+        vbox->AddChild(w);
+    }
+
+    {
+        auto w = CreateStatic(parent, "Text Font:");
+        w->SetInsetsPt(8, 0, 0, 0);
+        ew->staticTextFont = w;
+        vbox->AddChild(w);
+    }
+
+    {
+        DropDownCreateArgs args;
+        args.parent = parent;
+        auto w = new DropDown();
+        w->SetInsetsPt(4, 0, 0, 0);
+
+        w->Create(args);
+        w->SetItemsSeqStrings(gQuaddingNames);
+        w->onSelectionChanged = [ew]() { return TextFontSelectionChanged(ew); };
+        ew->dropDownTextFont = w;
+        vbox->AddChild(w);
+    }
+
+    {
+        auto w = CreateStatic(parent, _TRA("Text Size:"));
+        w->SetInsetsPt(8, 0, 0, 0);
+        ew->staticTextSize = w;
+        vbox->AddChild(w);
+    }
+
+    {
+        TrackbarCreateArgs args;
+        args.parent = parent;
+        args.rangeMin = 8;
+        args.rangeMax = 36;
+
+        auto w = new Trackbar();
+        w->SetInsetsPt(4, 0, 0, 0);
+
+        w->Create(args);
+
+        w->onPosChanging = [ew](auto&& PH1) { return TextFontSizeChanging(ew, std::forward<decltype(PH1)>(PH1)); };
+        ew->trackbarTextSize = w;
+        vbox->AddChild(w);
+    }
+
+    {
+        auto w = CreateStatic(parent, _TRA("Text Color:"));
+        ew->staticTextColor = w;
+        vbox->AddChild(w);
+    }
+
+    {
+        DropDownCreateArgs args;
+        args.parent = parent;
+        auto w = new DropDown();
+        w->SetInsetsPt(4, 0, 0, 0);
+        w->Create(args);
+
+        w->SetItemsSeqStrings(gColors);
+        w->onSelectionChanged = [ew]() { return TextColorSelectionChanged(ew); };
+        ew->dropDownTextColor = w;
+        vbox->AddChild(w);
+    }
+
+    {
+        auto w = CreateStatic(parent, _TRA("Line Start:"));
+        w->SetInsetsPt(8, 0, 0, 0);
+        ew->staticLineStart = w;
+        vbox->AddChild(w);
+    }
+
+    {
+        DropDownCreateArgs args;
+        args.parent = parent;
+
+        auto w = new DropDown();
+        w->SetInsetsPt(4, 0, 0, 0);
+        w->Create(args);
+
+        w->onSelectionChanged = [ew]() { return LineStartSelectionChanged(ew); };
+        ew->dropDownLineStart = w;
+        vbox->AddChild(w);
+    }
+
+    {
+        auto w = CreateStatic(parent, _TRA("Line End:"));
+        w->SetInsetsPt(8, 0, 0, 0);
+        ew->staticLineEnd = w;
+        vbox->AddChild(w);
+    }
+
+    {
+        DropDownCreateArgs args;
+        args.parent = parent;
+        auto w = new DropDown();
+        w->SetInsetsPt(4, 0, 0, 0);
+        w->Create(args);
+
+        w->onSelectionChanged = [ew]() { return LineEndSelectionChanged(ew); };
+        ew->dropDownLineEnd = w;
+        vbox->AddChild(w);
+    }
+
+    {
+        auto w = CreateStatic(parent, _TRA("Icon:"));
+        w->SetInsetsPt(8, 0, 0, 0);
+        ew->staticIcon = w;
+        vbox->AddChild(w);
+    }
+
+    {
+        DropDownCreateArgs args;
+        args.parent = parent;
+        auto w = new DropDown();
+        w->SetInsetsPt(4, 0, 0, 0);
+        w->Create(args);
+
+        w->onSelectionChanged = [ew]() { return IconSelectionChanged(ew); };
+        ew->dropDownIcon = w;
+        vbox->AddChild(w);
+    }
+
+    {
+        auto w = CreateStatic(parent, "Border:");
+        w->SetInsetsPt(8, 0, 0, 0);
+        ew->staticBorder = w;
+        vbox->AddChild(w);
+    }
+
+    {
+        TrackbarCreateArgs args;
+        args.parent = parent;
+        args.rangeMin = borderWidthMin;
+        args.rangeMax = borderWidthMax;
+        auto w = new Trackbar();
+        w->Create(args);
+        w->onPosChanging = [ew](auto&& PH1) { return BorderWidthChanging(ew, std::forward<decltype(PH1)>(PH1)); };
+        ew->trackbarBorder = w;
+        vbox->AddChild(w);
+    }
+
+    {
+        auto w = CreateStatic(parent, _TRA("Color:"));
+        w->SetInsetsPt(8, 0, 0, 0);
+        ew->staticColor = w;
+        vbox->AddChild(w);
+    }
+
+    {
+        DropDownCreateArgs args;
+        args.parent = parent;
+
+        auto w = new DropDown();
+        w->SetInsetsPt(4, 0, 0, 0);
+        w->Create(args);
+        w->SetItemsSeqStrings(gColors);
+        w->onSelectionChanged = [ew]() { return ColorSelectionChanged(ew); };
+        ew->dropDownColor = w;
+        vbox->AddChild(w);
+    }
+
+    {
+        auto w = CreateStatic(parent, _TRA("Interior Color:"));
+        w->SetInsetsPt(8, 0, 0, 0);
+        ew->staticInteriorColor = w;
+        vbox->AddChild(w);
+    }
+
+    {
+        DropDownCreateArgs args;
+        args.parent = parent;
+
+        auto w = new DropDown();
+        w->SetInsetsPt(4, 0, 0, 0);
+        w->Create(args);
+
+        w->SetItemsSeqStrings(gColors);
+        w->onSelectionChanged = [ew]() { return InteriorColorSelectionChanged(ew); };
+        ew->dropDownInteriorColor = w;
+        vbox->AddChild(w);
+    }
+
+    {
+        auto w = CreateStatic(parent, _TRA("Opacity:"));
+        w->SetInsetsPt(8, 0, 0, 0);
+        ew->staticOpacity = w;
+        vbox->AddChild(w);
+    }
+
+    {
+        TrackbarCreateArgs args;
+        args.parent = parent;
+        args.rangeMin = 0;
+        args.rangeMax = 255;
+
+        auto w = new Trackbar();
+        w->Create(args);
+
+        w->onPosChanging = [ew](auto&& PH1) { return OpacityChanging(ew, std::forward<decltype(PH1)>(PH1)); };
+        ew->trackbarOpacity = w;
+        vbox->AddChild(w);
+    }
+
+    {
+        ButtonCreateArgs args;
+        args.parent = parent;
+        args.text = "Save...";
+
+        auto w = new Button();
+        w->SetInsetsPt(8, 0, 0, 0);
+        HWND hwnd = w->Create(args);
+        CrashIf(!hwnd);
+
+        w->onClicked = [ew] { return ButtonSaveAttachment(ew); };
+        ew->buttonSaveAttachment = w;
+        vbox->AddChild(w);
+    }
+
+    {
+        ButtonCreateArgs args;
+        args.parent = parent;
+        args.text = "Embed...";
+
+        auto w = new Button();
+        w->SetInsetsPt(8, 0, 0, 0);
+        HWND hwnd = w->Create(args);
+        CrashIf(!hwnd);
+
+        w->onClicked = [ew] { return ButtonEmbedAttachment(ew); };
+        ew->buttonEmbedAttachment = w;
+        vbox->AddChild(w);
+    }
+
+    {
+        ButtonCreateArgs args;
+        args.parent = parent;
+        args.text = "Delete annotation";
+
+        auto w = new Button();
+        w->SetInsetsPt(11, 0, 0, 0);
+        HWND hwnd = w->Create(args);
+        CrashIf(!hwnd);
+
+        // TODO: doesn't work
+        // w->SetTextColor(MkColor(0xff, 0, 0));
+
+        w->onClicked = [ew] { return ButtonDeleteHandler(ew); };
+        ew->buttonDelete = w;
+        vbox->AddChild(w);
+    }
+
+    {
+        // used to take all available space between the what's above and below
+        auto w = new Spacer(0, 0);
+        vbox->AddChild(w, 1);
+    }
+
+    {
+        ButtonCreateArgs args;
+        args.parent = parent;
+        // TODO: maybe  file name e.g. "Save changes to foo.pdf"
+        args.text = _TRA("Save changes to existing PDF");
+
+        auto w = new Button();
+        HWND hwnd = w->Create(args);
+        CrashIf(!hwnd);
+
+        w->SetIsEnabled(false); // only enabled if there are changes
+        w->onClicked = [ew] { return ButtonSaveToCurrentPDFHandler(ew); };
+        ew->buttonSaveToCurrentFile = w;
+        vbox->AddChild(w);
+    }
+
+    {
+        ButtonCreateArgs args;
+        args.parent = parent;
+        // TODO: maybe  file name e.g. "Save changes to foo.pdf"
+        args.text = _TRA("Save changes to a new PDF");
+
+        auto w = new Button();
+        w->SetInsetsPt(8, 0, 0, 0);
+        HWND hwnd = w->Create(args);
+        CrashIf(!hwnd);
+
+        w->SetIsEnabled(false); // only enabled if there are changes
+        w->onClicked = [ew] { return ButtonSaveToNewFileHandler(ew); };
+        ew->buttonSaveToNewFile = w;
+        vbox->AddChild(w);
+    }
+
+    auto padding = new Padding(vbox, DpiScaledInsets(parent, 4, 8));
+    ew->mainLayout = padding;
+    HidePerAnnotControls(ew);
+}
+
+static void GetAnnotationsFromEngine(EditAnnotationsWindow* ew, TabInfo* tab) {
+    Vec<Annotation*>* annots = new Vec<Annotation*>();
+    EngineMupdf* engine = GetEngineMupdf(ew);
+    EngineGetAnnotations(engine, annots);
+
+    ew->tab = tab;
+    tab->editAnnotsWindow = ew;
+    ew->annotations = annots;
+    RebuildAnnotations(ew);
+}
+
+static bool SelectAnnotationInListBox(EditAnnotationsWindow* ew, Annotation* annot) {
+    if (!annot) {
+        ew->listBox->SetCurrentSelection(-1);
+        return false;
+    }
+    int n = ew->annotations->isize();
+    for (int i = 0; i < n; i++) {
+        Annotation* a = ew->annotations->at(i);
+        if (IsAnnotationEq(a, annot)) {
+            ew->listBox->SetCurrentSelection(i);
+            UpdateUIForSelectedAnnotation(ew, i);
+            return true;
+        }
+    }
+    return false;
+}
+
+void AddAnnotationToEditWindow(EditAnnotationsWindow* ew, Annotation* annot) {
+    HWND hwnd = ew->hwnd;
+    BringWindowToTop(hwnd);
+    if (!annot) {
+        return;
+    }
+    ew->skipGoToPage = true;
+    bool alreadyExists = SelectAnnotationInListBox(ew, annot);
+    if (alreadyExists) {
+        delete annot;
+        return;
+    }
+    ew->annotations->Append(annot);
+    RebuildAnnotations(ew);
+    SelectAnnotationInListBox(ew, annot);
+}
+
+void SelectAnnotationInEditWindow(EditAnnotationsWindow* ew, Annotation* annot) {
+    CrashIf(!ew);
+    if (!ew || !annot) {
+        return;
+    }
+    ew->skipGoToPage = true;
+    HWND hwnd = ew->hwnd;
+    BringWindowToTop(hwnd);
+    SelectAnnotationInListBox(ew, annot);
+}
+
+void StartEditAnnotations(TabInfo* tab, Annotation* annot) {
+    Vec<Annotation*> annots;
+    annots.Append(annot);
+    StartEditAnnotations(tab, annots);
+}
+
+// takes ownership of annots
+void StartEditAnnotations(TabInfo* tab, Vec<Annotation*>& annots) {
+    CrashIf(!tab->AsFixed()->GetEngine());
+    EditAnnotationsWindow* ew = tab->editAnnotsWindow;
+    if (ew) {
+        for (auto annot : annots) {
+            AddAnnotationToEditWindow(ew, annot);
+        }
+        return;
+    }
+    ew = new EditAnnotationsWindow();
+    CreateCustomArgs args;
+    HMODULE h = GetModuleHandleW(nullptr);
+    WCHAR* iconName = MAKEINTRESOURCEW(GetAppIconID());
+    args.icon = LoadIconW(h, iconName);
+    // mainWindow->isDialog = true;
+    args.bgColor = MkGray(0xee);
+    args.title = _TRA("Annotations");
+
+    // PositionCloseTo(w, args->hwndRelatedTo);
+    // SIZE winSize = {w->initialSize.dx, w->initialSize.Height};
+    // LimitWindowSizeToScreen(args->hwndRelatedTo, winSize);
+    // w->initialSize = {winSize.cx, winSize.cy};
+    ew->CreateCustom(args);
+
+    CreateMainLayout(ew);
+    ew->tab = tab;
+    tab->editAnnotsWindow = ew;
+
+    GetAnnotationsFromEngine(ew, tab);
+
+    // size our editor window to be the same height as main window
+    int minDy = 720;
+    // TODO: this is slightly less that wanted
+    HWND hwnd = tab->win->hwndCanvas;
+    auto rc = ClientRect(hwnd);
+    if (rc.dy > 0) {
+        minDy = rc.dy;
+        // if it's a tall window, up the number of items in list box
+        // from 5 to 14
+        if (minDy > 1024) {
+            ew->listBox->idealSizeLines = 14;
+        }
+    }
+    LayoutAndSizeToContent(ew->mainLayout, 520, minDy, ew->hwnd);
+    HwndPositionToTheRightOf(ew->hwnd, tab->win->hwndFrame);
+    ew->skipGoToPage = !annots.empty();
+    if (!annots.empty()) {
+        SelectAnnotationInListBox(ew, annots[0]);
+    }
+
+    // important to call this after hooking up onSize to ensure
+    // first layout is triggered
+    ew->SetIsVisible(true);
+
+    DeleteVecMembers(annots);
+}
+
+static PdfColor GetAnnotationHighlightColor() {
+    auto& a = gGlobalPrefs->annotations;
+    ParsedColor* parsedCol = GetParsedColor(a.highlightColor, a.highlightColorParsed);
+    return parsedCol->pdfCol;
+}
+
+static PdfColor GetAnnotationUnderlineColor() {
+    auto& a = gGlobalPrefs->annotations;
+    ParsedColor* parsedCol = GetParsedColor(a.underlineColor, a.underlineColorParsed);
+    return parsedCol->pdfCol;
+}
+
+static PdfColor GetAnnotationTextIconColor() {
+    auto& a = gGlobalPrefs->annotations;
+    ParsedColor* parsedCol = GetParsedColor(a.textIconColor, a.textIconColorParsed);
+    return parsedCol->pdfCol;
+}
+
+// caller needs to free()
+static char* GetAnnotationTextIcon() {
+    char* s = str::Dup(gGlobalPrefs->annotations.textIconType);
+    // this way user can use "new paragraph" and we'll match "NewParagraph"
+    str::RemoveCharsInPlace(s, " ");
+    int idx = seqstrings::StrToIdxIS(gAnnotationTextIcons, s);
+    if (idx < 0) {
+        str::ReplaceWithCopy(&s, "Note");
+    } else {
+        const char* real = seqstrings::IdxToStr(gAnnotationTextIcons, idx);
+        str::ReplaceWithCopy(&s, real);
+    }
+    return s;
+}
+
+static const char* getuser(void) {
+    const char* u;
+    u = getenv("USER");
+    if (!u) {
+        u = getenv("USERNAME");
+    }
+    if (!u) {
+        u = "user";
+    }
+    return u;
+}
+
+Annotation* EngineMupdfCreateAnnotation(EngineBase* engine, AnnotationType typ, int pageNo, PointF pos) {
+    EngineMupdf* epdf = AsEngineMupdf(engine);
+    fz_context* ctx = epdf->ctx;
+
+    auto pageInfo = epdf->GetFzPageInfo(pageNo, true);
+
+    ScopedCritSec cs(epdf->ctxAccess);
+
+    auto page = pdf_page_from_fz_page(ctx, pageInfo->page);
+    enum pdf_annot_type atyp = (enum pdf_annot_type)typ;
+
+    auto annot = pdf_create_annot(ctx, page, atyp);
+
+    pdf_set_annot_modification_date(ctx, annot, time(nullptr));
+    if (pdf_annot_has_author(ctx, annot)) {
+        char* defAuthor = gGlobalPrefs->annotations.defaultAuthor;
+        // if "(none)" we don't set it
+        if (!str::Eq(defAuthor, "(none)")) {
+            const char* author = getuser();
+            if (!str::EmptyOrWhiteSpaceOnly(defAuthor)) {
+                author = defAuthor;
+            }
+            pdf_set_annot_author(ctx, annot, author);
+        }
+    }
+
+    switch (typ) {
+        case AnnotationType::Text:
+        case AnnotationType::FreeText:
+        case AnnotationType::Stamp:
+        case AnnotationType::Caret:
+        case AnnotationType::Square:
+        case AnnotationType::Circle: {
+            fz_rect trect = pdf_annot_rect(ctx, annot);
+            float dx = trect.x1 - trect.x0;
+            trect.x0 = pos.x;
+            trect.x1 = trect.x0 + dx;
+            float dy = trect.y1 - trect.y0;
+            trect.y0 = pos.y;
+            trect.y1 = trect.y0 + dy;
+            pdf_set_annot_rect(ctx, annot, trect);
+        } break;
+        case AnnotationType::Line: {
+            fz_point a{pos.x, pos.y};
+            fz_point b{pos.x + 100, pos.y + 50};
+            pdf_set_annot_line(ctx, annot, a, b);
+        } break;
+    }
+    if (typ == AnnotationType::FreeText) {
+        pdf_set_annot_contents(ctx, annot, "This is a text...");
+        pdf_set_annot_border(ctx, annot, 1);
+    }
+
+    pdf_update_annot(ctx, annot);
+    auto res = MakeAnnotationPdf(epdf, annot, pageNo);
+    if (typ == AnnotationType::Text) {
+        AutoFreeStr iconName = GetAnnotationTextIcon();
+        if (!str::EqI(iconName, "Note")) {
+            SetIconName(res, iconName.Get());
+        }
+        auto col = GetAnnotationTextIconColor();
+        SetColor(res, col);
+    } else if (typ == AnnotationType::Underline) {
+        auto col = GetAnnotationUnderlineColor();
+        SetColor(res, col);
+    } else if (typ == AnnotationType::Highlight) {
+        auto col = GetAnnotationHighlightColor();
+        SetColor(res, col);
+    }
+    pdf_drop_annot(ctx, annot);
+    return res;
+}